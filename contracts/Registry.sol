// SPDX-License-Identifier: MIT

pragma solidity ^0.8.0;

import '@openzeppelin/contracts-upgradeable/access/OwnableUpgradeable.sol';
import '@openzeppelin/contracts-upgradeable/proxy/utils/Initializable.sol';
import '@openzeppelin/contracts-upgradeable/token/ERC721/ERC721Upgradeable.sol';
import '@openzeppelin/contracts-upgradeable/utils/AddressUpgradeable.sol';
import '@openzeppelin/contracts-upgradeable/utils/ContextUpgradeable.sol';

import './IRegistry.sol';
import './RecordStorage.sol';
import './metatx/ERC2771RegistryContext.sol';
import './metatx/RegistryForwarder.sol';

/**
 * @title Registry
 * @dev An ERC721 Token see https://eips.ethereum.org/EIPS/eip-721. With
 * additional functions so other trusted contracts to interact with the tokens.
 */
contract Registry is Initializable, ContextUpgradeable, ERC721Upgradeable, OwnableUpgradeable, ERC2771RegistryContext, RecordStorage, RegistryForwarder, IRegistry {
    using AddressUpgradeable for address;

    string internal _prefix;

    address internal _mintingManager;

    modifier onlyApprovedOrOwner(uint256 tokenId) {
        require(_isApprovedOrOwner(_msgSender(), tokenId), 'Registry: SENDER_IS_NOT_APPROVED_OR_OWNER');
        _;
    }

    modifier onlyMintingManager() {
        require(_msgSender() == _mintingManager, 'Registry: SENDER_IS_NOT_MINTING_MANAGER');
        _;
    }

    modifier protectTokenOperation(uint256 tokenId) {
        if (isTrustedForwarder(msg.sender)) {
            require(tokenId == _msgToken(), 'Registry: TOKEN_INVALID');
        }
        _invalidateNonce(tokenId);
        _;
    }

    function initialize(address mintingManager_) public initializer {
        _mintingManager = mintingManager_;

        __ERC721_init_unchained('uns', 'UD');
        __Ownable_init_unchained();
        __ERC2771RegistryContext_init_unchained();
        __RegistryForwarder_init_unchained();
    }

    /// ERC721 Metadata extension

    function setTokenURIPrefix(string calldata prefix) external override onlyOwner {
        _prefix = prefix;
        emit NewURIPrefix(prefix);
    }

    /// Ownership

    function isApprovedOrOwner(address spender, uint256 tokenId) external view override returns (bool) {
        return _isApprovedOrOwner(spender, tokenId);
    }

    function approve(address to, uint256 tokenId)
        public
        override(IERC721Upgradeable, ERC721Upgradeable)
        protectTokenOperation(tokenId)
    {
        super.approve(to, tokenId);
    }

    /// Registry Constants

    function root() public pure returns (uint256) {
        return 0;
    }

    function childIdOf(uint256 tokenId, string calldata label) external pure override returns (uint256) {
        return _childId(tokenId, label);
    }

    function exists(uint256 tokenId) external view override returns (bool) {
        return _exists(tokenId);
    }

    /// Minting

<<<<<<< HEAD
    function mint(address to, uint256 tokenId, string calldata uri)
        external override onlyMintingManager
    {
        _mint(to, tokenId, uri);
    }

    function safeMint(address to, uint256 tokenId, string calldata uri)
=======
    function mintTLD(address to, uint256 tokenId) external onlyMintingManager {
        _mint(to, tokenId);
    }

    function mintSLD(address to, uint256 tld, string calldata label) external override onlyMintingManager {
        _mintChild(to, tld, label);
    }

    function safeMintSLD(address to, uint256 tld, string calldata label) external override onlyMintingManager {
        _safeMint(to, _childId(tld, label), '');
    }

    function safeMintSLD(address to, uint256 tld, string calldata label, bytes calldata _data)
>>>>>>> 3f60583c
        external override onlyMintingManager
    {
        _safeMint(to, tokenId, uri, '');
    }

<<<<<<< HEAD
    function safeMint(address to, uint256 tokenId, string calldata uri, bytes calldata _data)
        external override onlyMintingManager
=======
    function mintSLDWithRecords(address to, uint256 tld, string calldata label, string[] calldata keys, string[] calldata values)
        external
        override
        onlyMintingManager
>>>>>>> 3f60583c
    {
        _safeMint(to, tokenId, uri, _data);
    }

    /// Transfering

    function setOwner(address to, uint256 tokenId)
        external
        override
        onlyApprovedOrOwner(tokenId)
        protectTokenOperation(tokenId)
    {
        _transfer(ownerOf(tokenId), to, tokenId);
    }

    function transferFrom(address from, address to, uint256 tokenId)
        public
        override(IERC721Upgradeable, ERC721Upgradeable)
        onlyApprovedOrOwner(tokenId)
        protectTokenOperation(tokenId)
    {
        _reset(tokenId);
        _transfer(from, to, tokenId);
    }

    function safeTransferFrom(address from, address to, uint256 tokenId, bytes memory _data)
        public
        override(IERC721Upgradeable, ERC721Upgradeable)
        onlyApprovedOrOwner(tokenId)
        protectTokenOperation(tokenId)
    {
        _reset(tokenId);
        _safeTransfer(from, to, tokenId, _data);
    }

    /// Burning

    function burn(uint256 tokenId)
        external
        override
        onlyApprovedOrOwner(tokenId)
        protectTokenOperation(tokenId)
    {
        _reset(tokenId);
        _burn(tokenId);
    }

    /// Resolution

    function resolverOf(uint256 tokenId) external view override returns (address) {
        return _exists(tokenId) ? address(this) : address(0x0);
    }

    function set(string calldata key, string calldata value, uint256 tokenId)
        external
        override
        onlyApprovedOrOwner(tokenId)
        protectTokenOperation(tokenId)
    {
        _set(key, value, tokenId);
    }

    function setMany(string[] calldata keys, string[] calldata values, uint256 tokenId)
        external
        override
        onlyApprovedOrOwner(tokenId)
        protectTokenOperation(tokenId)
    {
        _setMany(keys, values, tokenId);
    }

<<<<<<< HEAD
    function preconfigure(string[] calldata keys, string[] calldata values, uint256 tokenId)
        external
        override
        onlyMintingManager
        protectTokenOperation(tokenId)
    {
        require(!_exists(tokenId), 'Registry: TOKEN_EXISTS');
        _setMany(keys, values, tokenId);
=======
    function setByHash(uint256 keyHash, string calldata value, uint256 tokenId)
        external
        onlyApprovedOrOwner(tokenId)
        protectTokenOperation(tokenId)
    {
        _setByHash(keyHash, value, tokenId);
    }

    function setManyByHash(uint256[] calldata keyHashes, string[] calldata values, uint256 tokenId)
        external
        onlyApprovedOrOwner(tokenId)
        protectTokenOperation(tokenId)
    {
        _setManyByHash(keyHashes, values, tokenId);
>>>>>>> 3f60583c
    }

    function reconfigure(string[] calldata keys, string[] calldata values, uint256 tokenId)
        external
        override
        onlyApprovedOrOwner(tokenId)
        protectTokenOperation(tokenId)
    {
        _reconfigure(keys, values, tokenId);
    }

    function reset(uint256 tokenId)
        external
        override
        onlyApprovedOrOwner(tokenId)
        protectTokenOperation(tokenId)
    {
        _reset(tokenId);
    }

    /**
     * @dev See {IERC165-supportsInterface}.
     */
    function supportsInterface(bytes4 interfaceId)
        public view override(ERC721Upgradeable, IERC165Upgradeable)
        returns (bool)
    {
        return super.supportsInterface(interfaceId);
    }

    /// Internal

    function _childId(uint256 tokenId, string memory label) internal pure returns (uint256) {
        require(bytes(label).length != 0, 'Registry: LABEL_EMPTY');
        return uint256(keccak256(abi.encodePacked(tokenId, keccak256(abi.encodePacked(label)))));
    }

    function _mint(address to, uint256 tokenId, string memory uri) internal {
        _mint(to, tokenId);
        emit NewURI(tokenId, uri);
    }

    function _safeMint(address to, uint256 tokenId, string memory uri, bytes memory _data) internal {
        _safeMint(to, tokenId, _data);
        emit NewURI(tokenId, uri);
    }

    function _baseURI()
        internal view override(ERC721Upgradeable)
        returns (string memory)
    {
        return _prefix;
    }

    function _msgSender()
        internal view override(ContextUpgradeable, ERC2771RegistryContext)
        returns (address sender)
    {
        return super._msgSender();
    }

    function _msgData()
        internal view override(ContextUpgradeable, ERC2771RegistryContext)
        returns (bytes calldata)
    {
        return super._msgData();
    }

    // Reserved storage space to allow for layout changes in the future.
    uint256[50] private __gap;
}<|MERGE_RESOLUTION|>--- conflicted
+++ resolved
@@ -89,7 +89,6 @@
 
     /// Minting
 
-<<<<<<< HEAD
     function mint(address to, uint256 tokenId, string calldata uri)
         external override onlyMintingManager
     {
@@ -97,35 +96,13 @@
     }
 
     function safeMint(address to, uint256 tokenId, string calldata uri)
-=======
-    function mintTLD(address to, uint256 tokenId) external onlyMintingManager {
-        _mint(to, tokenId);
-    }
-
-    function mintSLD(address to, uint256 tld, string calldata label) external override onlyMintingManager {
-        _mintChild(to, tld, label);
-    }
-
-    function safeMintSLD(address to, uint256 tld, string calldata label) external override onlyMintingManager {
-        _safeMint(to, _childId(tld, label), '');
-    }
-
-    function safeMintSLD(address to, uint256 tld, string calldata label, bytes calldata _data)
->>>>>>> 3f60583c
         external override onlyMintingManager
     {
         _safeMint(to, tokenId, uri, '');
     }
 
-<<<<<<< HEAD
     function safeMint(address to, uint256 tokenId, string calldata uri, bytes calldata _data)
         external override onlyMintingManager
-=======
-    function mintSLDWithRecords(address to, uint256 tld, string calldata label, string[] calldata keys, string[] calldata values)
-        external
-        override
-        onlyMintingManager
->>>>>>> 3f60583c
     {
         _safeMint(to, tokenId, uri, _data);
     }
@@ -197,7 +174,22 @@
         _setMany(keys, values, tokenId);
     }
 
-<<<<<<< HEAD
+    function setByHash(uint256 keyHash, string calldata value, uint256 tokenId)
+        external
+        onlyApprovedOrOwner(tokenId)
+        protectTokenOperation(tokenId)
+    {
+        _setByHash(keyHash, value, tokenId);
+    }
+
+    function setManyByHash(uint256[] calldata keyHashes, string[] calldata values, uint256 tokenId)
+        external
+        onlyApprovedOrOwner(tokenId)
+        protectTokenOperation(tokenId)
+    {
+        _setManyByHash(keyHashes, values, tokenId);
+    }
+
     function preconfigure(string[] calldata keys, string[] calldata values, uint256 tokenId)
         external
         override
@@ -206,22 +198,6 @@
     {
         require(!_exists(tokenId), 'Registry: TOKEN_EXISTS');
         _setMany(keys, values, tokenId);
-=======
-    function setByHash(uint256 keyHash, string calldata value, uint256 tokenId)
-        external
-        onlyApprovedOrOwner(tokenId)
-        protectTokenOperation(tokenId)
-    {
-        _setByHash(keyHash, value, tokenId);
-    }
-
-    function setManyByHash(uint256[] calldata keyHashes, string[] calldata values, uint256 tokenId)
-        external
-        onlyApprovedOrOwner(tokenId)
-        protectTokenOperation(tokenId)
-    {
-        _setManyByHash(keyHashes, values, tokenId);
->>>>>>> 3f60583c
     }
 
     function reconfigure(string[] calldata keys, string[] calldata values, uint256 tokenId)

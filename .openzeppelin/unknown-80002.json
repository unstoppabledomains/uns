{
  "manifestVersion": "3.2",
  "admin": {
    "address": "0xCbF16B0E2A06916F0Ca4892F704349d13E11cF66",
    "txHash": "0xf9a84729d241d2b759a122ec06adf7669fac4d385de38e5d87bc162d1f3f8ec3"
  },
  "proxies": [
    {
      "address": "0xd2Bf816C7b23fF6e7d141ECC4c1e41DcC857aD45",
      "txHash": "0xa6fd8ed57d1f3e91e8b41d382d86d81bf3b24af0fa23af2d39334618bb06f47f",
      "kind": "transparent"
    },
    {
      "address": "0xAb005176D74900A9c25fDA144e2f9f329A409166",
      "txHash": "0x4f511c8282c0f1afcd794a31e38aad15055d1694cc06249012a7af00638dda34",
      "kind": "transparent"
    },
    {
      "address": "0xabec3fF0F0b6375F65CB9aEB01e8347bf697082F",
      "txHash": "0x41a5ff04d54b1e25ececfba4861fe14e85f6b8e1452f1111d2468501e63317bb",
      "kind": "transparent"
    },
    {
      "address": "0x89D35aABc8427a32ee7032e73975271e1480fd4E",
      "txHash": "0x0e91d6048c9087b4d90f3089a1c3a9e980cdd440a7afbc4086a50b0dcda49346",
      "kind": "transparent"
    },
    {
      "address": "0x109e7315189E476AB21166955a0fB9BE9b531BEc",
      "txHash": "0x964813666cd2bae5bd530fef066b1adc063dea302ed7001bf1c414a8877bcb36",
      "kind": "transparent"
    },
    {
      "address": "0x002380ccAFf852dEF50a176873d50f8019e36FBc",
      "txHash": "0xc530695371ce1f4985c031395866be67a62d77a8323eec2060747237457dac1b",
      "kind": "transparent"
    },
    {
      "address": "0x4FF860525ccb6E992E0A4579860465f7EF581aed",
      "txHash": "0x4b0c26448dd2540d194cc9063cd3c686e6074ad2dd33a4e81c98fcd06ca18a2e",
      "kind": "transparent"
    },
    {
      "address": "0x33eb4E083dE4901cBB2fC1B8412cD416F65b741e",
      "txHash": "0x79c907dabba436c4c4f7457b758ba02bf1e11819be55da623ab23c55ceefb267",
      "kind": "transparent"
    },
    {
      "address": "0xDe1DAdcF11a7447C3D093e97FdbD513f488cE3b4",
      "txHash": "0xd6b226987afea5997966311c56ffca2fb319ebbfcd38af60fb18a9460fba0cfa",
      "kind": "transparent"
    },
    {
      "address": "0x9f9fc5E92FCc601Bee83a6A2364386ec5B006d49",
      "txHash": "0x7c4db70d7a4f598322f34b4dc2ed8f47f695c032d9aa3221f827c4b98d1324a0",
      "kind": "transparent"
    },
    {
      "address": "0x9E85b0F8a298Eb0ACc175cFFEd0674718d552C11",
      "txHash": "0x29890cc5ab99d6b3feee2ddf8cfb22c6363ac04061b39e9b3be61d47fea68eb7",
      "kind": "transparent"
    }
  ],
  "impls": {
    "f73abcd951362b7a2714540440995727ccb8faff62284bb0458a90d02dcc5d48": {
      "address": "0x49Ac063337cF2fB26dD421Ab650b893CD54b900F",
      "txHash": "0x2cf07a2206052c1b59df7cdd6dd9e0812dda8ba1ad79fcde5f5305409969d73c",
      "layout": {
        "storage": [
          {
            "label": "_initialized",
            "offset": 0,
            "slot": "0",
            "type": "t_uint8",
            "contract": "Initializable",
            "src": "@openzeppelin/contracts-upgradeable/proxy/utils/Initializable.sol:62",
            "retypedFrom": "bool"
          },
          {
            "label": "_initializing",
            "offset": 1,
            "slot": "0",
            "type": "t_bool",
            "contract": "Initializable",
            "src": "@openzeppelin/contracts-upgradeable/proxy/utils/Initializable.sol:67"
          },
          {
            "label": "__gap",
            "offset": 0,
            "slot": "1",
            "type": "t_array(t_uint256)50_storage",
            "contract": "ContextUpgradeable",
            "src": "@openzeppelin/contracts-upgradeable/utils/ContextUpgradeable.sol:36"
          },
          {
            "label": "_owner",
            "offset": 0,
            "slot": "51",
            "type": "t_address",
            "contract": "OwnableUpgradeable",
            "src": "@openzeppelin/contracts-upgradeable/access/OwnableUpgradeable.sol:22"
          },
          {
            "label": "__gap",
            "offset": 0,
            "slot": "52",
            "type": "t_array(t_uint256)49_storage",
            "contract": "OwnableUpgradeable",
            "src": "@openzeppelin/contracts-upgradeable/access/OwnableUpgradeable.sol:94"
          }
        ],
        "types": {
          "t_address": {
            "label": "address",
            "numberOfBytes": "20"
          },
          "t_array(t_uint256)49_storage": {
            "label": "uint256[49]",
            "numberOfBytes": "1568"
          },
          "t_array(t_uint256)50_storage": {
            "label": "uint256[50]",
            "numberOfBytes": "1600"
          },
          "t_bool": {
            "label": "bool",
            "numberOfBytes": "1"
          },
          "t_uint256": {
            "label": "uint256",
            "numberOfBytes": "32"
          },
          "t_uint8": {
            "label": "uint8",
            "numberOfBytes": "1"
          }
        }
      }
    },
    "01196f4a16460214f4f46380db9c408f5e626ada19466b1c234db291ef7d52b4": {
      "address": "0x223350B4892300EA6E8adEF48C955dcf1C544D02",
      "txHash": "0x8eaed279b9dea050a03e5c7b0295239f3e0988a33b6273b04e5c1b29c17c76ba",
      "layout": {
        "storage": [
          {
            "label": "_initialized",
            "offset": 0,
            "slot": "0",
            "type": "t_uint8",
            "contract": "Initializable",
            "src": "@openzeppelin/contracts-upgradeable/proxy/utils/Initializable.sol:62",
            "retypedFrom": "bool"
          },
          {
            "label": "_initializing",
            "offset": 1,
            "slot": "0",
            "type": "t_bool",
            "contract": "Initializable",
            "src": "@openzeppelin/contracts-upgradeable/proxy/utils/Initializable.sol:67"
          },
          {
            "label": "__gap",
            "offset": 0,
            "slot": "1",
            "type": "t_array(t_uint256)50_storage",
            "contract": "ContextUpgradeable",
            "src": "@openzeppelin/contracts-upgradeable/utils/ContextUpgradeable.sol:36"
          },
          {
            "label": "__gap",
            "offset": 0,
            "slot": "51",
            "type": "t_array(t_uint256)50_storage",
            "contract": "ERC165Upgradeable",
            "src": "@openzeppelin/contracts-upgradeable/utils/introspection/ERC165Upgradeable.sol:41"
          },
          {
            "label": "_name",
            "offset": 0,
            "slot": "101",
            "type": "t_string_storage",
            "contract": "ERC721Upgradeable",
            "src": "@openzeppelin/contracts-upgradeable/token/ERC721/ERC721Upgradeable.sol:25"
          },
          {
            "label": "_symbol",
            "offset": 0,
            "slot": "102",
            "type": "t_string_storage",
            "contract": "ERC721Upgradeable",
            "src": "@openzeppelin/contracts-upgradeable/token/ERC721/ERC721Upgradeable.sol:28"
          },
          {
            "label": "_owners",
            "offset": 0,
            "slot": "103",
            "type": "t_mapping(t_uint256,t_address)",
            "contract": "ERC721Upgradeable",
            "src": "@openzeppelin/contracts-upgradeable/token/ERC721/ERC721Upgradeable.sol:31"
          },
          {
            "label": "_balances",
            "offset": 0,
            "slot": "104",
            "type": "t_mapping(t_address,t_uint256)",
            "contract": "ERC721Upgradeable",
            "src": "@openzeppelin/contracts-upgradeable/token/ERC721/ERC721Upgradeable.sol:34"
          },
          {
            "label": "_tokenApprovals",
            "offset": 0,
            "slot": "105",
            "type": "t_mapping(t_uint256,t_address)",
            "contract": "ERC721Upgradeable",
            "src": "@openzeppelin/contracts-upgradeable/token/ERC721/ERC721Upgradeable.sol:37"
          },
          {
            "label": "_operatorApprovals",
            "offset": 0,
            "slot": "106",
            "type": "t_mapping(t_address,t_mapping(t_address,t_bool))",
            "contract": "ERC721Upgradeable",
            "src": "@openzeppelin/contracts-upgradeable/token/ERC721/ERC721Upgradeable.sol:40"
          },
          {
            "label": "__gap",
            "offset": 0,
            "slot": "107",
            "type": "t_array(t_uint256)44_storage",
            "contract": "ERC721Upgradeable",
            "src": "@openzeppelin/contracts-upgradeable/token/ERC721/ERC721Upgradeable.sol:465"
          },
          {
            "label": "__gap",
            "offset": 0,
            "slot": "151",
            "type": "t_array(t_uint256)50_storage",
            "contract": "ERC2771RegistryContext",
            "src": "contracts/metatx/ERC2771RegistryContext.sol:89"
          },
          {
            "label": "_keys",
            "offset": 0,
            "slot": "201",
            "type": "t_mapping(t_uint256,t_string_storage)",
            "contract": "KeyStorage",
            "src": "contracts/KeyStorage.sol:7"
          },
          {
            "label": "_records",
            "offset": 0,
            "slot": "202",
            "type": "t_mapping(t_uint256,t_mapping(t_uint256,t_string_storage))",
            "contract": "RecordStorage",
            "src": "contracts/RecordStorage.sol:11"
          },
          {
            "label": "_tokenPresets",
            "offset": 0,
            "slot": "203",
            "type": "t_mapping(t_uint256,t_uint256)",
            "contract": "RecordStorage",
            "src": "contracts/RecordStorage.sol:14"
          },
          {
            "label": "_HASHED_NAME",
            "offset": 0,
            "slot": "204",
            "type": "t_bytes32",
            "contract": "EIP712UpgradeableGap",
            "src": "contracts/metatx/UNSRegistryForwarder.sol:12"
          },
          {
            "label": "_HASHED_VERSION",
            "offset": 0,
            "slot": "205",
            "type": "t_bytes32",
            "contract": "EIP712UpgradeableGap",
            "src": "contracts/metatx/UNSRegistryForwarder.sol:13"
          },
          {
            "label": "__gap",
            "offset": 0,
            "slot": "206",
            "type": "t_array(t_uint256)50_storage",
            "contract": "EIP712UpgradeableGap",
            "src": "contracts/metatx/UNSRegistryForwarder.sol:14"
          },
          {
            "label": "_nonces",
            "offset": 0,
            "slot": "256",
            "type": "t_mapping(t_uint256,t_uint256)",
            "contract": "UNSRegistryForwarder",
            "src": "contracts/metatx/UNSRegistryForwarder.sol:24"
          },
          {
            "label": "__gap",
            "offset": 0,
            "slot": "257",
            "type": "t_array(t_uint256)50_storage",
            "contract": "UNSRegistryForwarder",
            "src": "contracts/metatx/UNSRegistryForwarder.sol:52"
          },
          {
            "label": "_prefix",
            "offset": 0,
            "slot": "307",
            "type": "t_string_storage",
            "contract": "UNSRegistry",
            "src": "contracts/UNSRegistry.sol:36"
          },
          {
            "label": "_mintingManager",
            "offset": 0,
            "slot": "308",
            "type": "t_address",
            "contract": "UNSRegistry",
            "src": "contracts/UNSRegistry.sol:38"
          },
          {
            "label": "_reverses",
            "offset": 0,
            "slot": "309",
            "type": "t_mapping(t_address,t_uint256)",
            "contract": "UNSRegistry",
            "src": "contracts/UNSRegistry.sol:40"
          },
          {
            "label": "_proxyReaders",
            "offset": 0,
            "slot": "310",
            "type": "t_mapping(t_address,t_bool)",
            "contract": "UNSRegistry",
            "src": "contracts/UNSRegistry.sol:42"
          },
          {
            "label": "_upgradedTokens",
            "offset": 0,
            "slot": "311",
            "type": "t_mapping(t_uint256,t_bool)",
            "contract": "UNSRegistry",
            "src": "contracts/UNSRegistry.sol:44"
          },
          {
            "label": "_tokenNames",
            "offset": 0,
            "slot": "312",
            "type": "t_mapping(t_uint256,t_string_storage)",
            "contract": "UNSRegistry",
            "src": "contracts/UNSRegistry.sol:46"
          },
          {
            "label": "_expiries",
            "offset": 0,
            "slot": "313",
            "type": "t_mapping(t_uint256,t_uint64)",
            "contract": "UNSRegistry",
            "src": "contracts/UNSRegistry.sol:49"
          },
          {
            "label": "__gap",
            "offset": 0,
            "slot": "314",
            "type": "t_array(t_uint256)45_storage",
            "contract": "UNSRegistry",
            "src": "contracts/UNSRegistry.sol:517"
          }
        ],
        "types": {
          "t_address": {
            "label": "address",
            "numberOfBytes": "20"
          },
          "t_array(t_uint256)44_storage": {
            "label": "uint256[44]",
            "numberOfBytes": "1408"
          },
          "t_array(t_uint256)45_storage": {
            "label": "uint256[45]",
            "numberOfBytes": "1440"
          },
          "t_array(t_uint256)50_storage": {
            "label": "uint256[50]",
            "numberOfBytes": "1600"
          },
          "t_bool": {
            "label": "bool",
            "numberOfBytes": "1"
          },
          "t_bytes32": {
            "label": "bytes32",
            "numberOfBytes": "32"
          },
          "t_mapping(t_address,t_bool)": {
            "label": "mapping(address => bool)",
            "numberOfBytes": "32"
          },
          "t_mapping(t_address,t_mapping(t_address,t_bool))": {
            "label": "mapping(address => mapping(address => bool))",
            "numberOfBytes": "32"
          },
          "t_mapping(t_address,t_uint256)": {
            "label": "mapping(address => uint256)",
            "numberOfBytes": "32"
          },
          "t_mapping(t_uint256,t_address)": {
            "label": "mapping(uint256 => address)",
            "numberOfBytes": "32"
          },
          "t_mapping(t_uint256,t_bool)": {
            "label": "mapping(uint256 => bool)",
            "numberOfBytes": "32"
          },
          "t_mapping(t_uint256,t_mapping(t_uint256,t_string_storage))": {
            "label": "mapping(uint256 => mapping(uint256 => string))",
            "numberOfBytes": "32"
          },
          "t_mapping(t_uint256,t_string_storage)": {
            "label": "mapping(uint256 => string)",
            "numberOfBytes": "32"
          },
          "t_mapping(t_uint256,t_uint256)": {
            "label": "mapping(uint256 => uint256)",
            "numberOfBytes": "32"
          },
          "t_mapping(t_uint256,t_uint64)": {
            "label": "mapping(uint256 => uint64)",
            "numberOfBytes": "32"
          },
          "t_string_storage": {
            "label": "string",
            "numberOfBytes": "32"
          },
          "t_uint256": {
            "label": "uint256",
            "numberOfBytes": "32"
          },
          "t_uint64": {
            "label": "uint64",
            "numberOfBytes": "8"
          },
          "t_uint8": {
            "label": "uint8",
            "numberOfBytes": "1"
          }
        }
      }
    },
    "bfd3eb80c1da8a47581f1be22fed19c2845651adf167e37c5c70f49176f9b7b9": {
      "address": "0x5e6f02BA94648Fb25Ca98C6a577c04A0Db34c724",
      "txHash": "0x4eb76ef08e125f0817a119880ee599e21cf90f53840a3f07f404096da30a645c",
      "layout": {
        "storage": [
          {
            "label": "_initialized",
            "offset": 0,
            "slot": "0",
            "type": "t_uint8",
            "contract": "Initializable",
            "src": "@openzeppelin/contracts-upgradeable/proxy/utils/Initializable.sol:62",
            "retypedFrom": "bool"
          },
          {
            "label": "_initializing",
            "offset": 1,
            "slot": "0",
            "type": "t_bool",
            "contract": "Initializable",
            "src": "@openzeppelin/contracts-upgradeable/proxy/utils/Initializable.sol:67"
          },
          {
            "label": "__gap",
            "offset": 0,
            "slot": "1",
            "type": "t_array(t_uint256)50_storage",
            "contract": "ContextUpgradeable",
            "src": "@openzeppelin/contracts-upgradeable/utils/ContextUpgradeable.sol:36"
          },
          {
            "label": "_owner",
            "offset": 0,
            "slot": "51",
            "type": "t_address",
            "contract": "OwnableUpgradeable",
            "src": "@openzeppelin/contracts-upgradeable/access/OwnableUpgradeable.sol:22"
          },
          {
            "label": "__gap",
            "offset": 0,
            "slot": "52",
            "type": "t_array(t_uint256)49_storage",
            "contract": "OwnableUpgradeable",
            "src": "@openzeppelin/contracts-upgradeable/access/OwnableUpgradeable.sol:94"
          },
          {
            "label": "__gap",
            "offset": 0,
            "slot": "101",
            "type": "t_array(t_uint256)50_storage",
            "contract": "ERC165Upgradeable",
            "src": "@openzeppelin/contracts-upgradeable/utils/introspection/ERC165Upgradeable.sol:41"
          },
          {
            "label": "_roles",
            "offset": 0,
            "slot": "151",
            "type": "t_mapping(t_bytes32,t_struct(RoleData)12510_storage)",
            "contract": "AccessControlUpgradeable",
            "src": "@openzeppelin/contracts-upgradeable/access/AccessControlUpgradeable.sol:61"
          },
          {
            "label": "__gap",
            "offset": 0,
            "slot": "152",
            "type": "t_array(t_uint256)49_storage",
            "contract": "AccessControlUpgradeable",
            "src": "@openzeppelin/contracts-upgradeable/access/AccessControlUpgradeable.sol:259"
          },
          {
            "label": "unsRegistry",
            "offset": 0,
            "slot": "201",
            "type": "t_contract(IUNSRegistry)29170",
            "contract": "MintingManager",
            "src": "contracts/MintingManager.sol:30"
          },
          {
            "label": "cnsMintingController",
            "offset": 0,
            "slot": "202",
            "type": "t_contract(IMintingController)35127",
            "contract": "MintingManager",
            "src": "contracts/MintingManager.sol:31"
          },
          {
            "label": "cnsURIPrefixController",
            "offset": 0,
            "slot": "203",
            "type": "t_contract(IURIPrefixController)35203",
            "contract": "MintingManager",
            "src": "contracts/MintingManager.sol:32"
          },
          {
            "label": "cnsResolver",
            "offset": 0,
            "slot": "204",
            "type": "t_contract(IResolver)35195",
            "contract": "MintingManager",
            "src": "contracts/MintingManager.sol:33"
          },
          {
            "label": "_tlds",
            "offset": 0,
            "slot": "205",
            "type": "t_mapping(t_uint256,t_string_storage)",
            "contract": "MintingManager",
            "src": "contracts/MintingManager.sol:40"
          },
          {
            "label": "unsOperator",
            "offset": 0,
            "slot": "206",
            "type": "t_address",
            "contract": "MintingManager",
            "src": "contracts/MintingManager.sol:42"
          },
          {
            "label": "_expirableTlds",
            "offset": 0,
            "slot": "207",
            "type": "t_mapping(t_uint256,t_bool)",
            "contract": "MintingManager",
            "src": "contracts/MintingManager.sol:47"
          },
          {
            "label": "__gap",
            "offset": 0,
            "slot": "208",
            "type": "t_array(t_uint256)48_storage",
            "contract": "MintingManager",
            "src": "contracts/MintingManager.sol:519"
          }
        ],
        "types": {
          "t_address": {
            "label": "address",
            "numberOfBytes": "20"
          },
          "t_array(t_uint256)48_storage": {
            "label": "uint256[48]",
            "numberOfBytes": "1536"
          },
          "t_array(t_uint256)49_storage": {
            "label": "uint256[49]",
            "numberOfBytes": "1568"
          },
          "t_array(t_uint256)50_storage": {
            "label": "uint256[50]",
            "numberOfBytes": "1600"
          },
          "t_bool": {
            "label": "bool",
            "numberOfBytes": "1"
          },
          "t_bytes32": {
            "label": "bytes32",
            "numberOfBytes": "32"
          },
          "t_contract(IMintingController)35127": {
            "label": "contract IMintingController",
            "numberOfBytes": "20"
          },
          "t_contract(IResolver)35195": {
            "label": "contract IResolver",
            "numberOfBytes": "20"
          },
          "t_contract(IUNSRegistry)29170": {
            "label": "contract IUNSRegistry",
            "numberOfBytes": "20"
          },
          "t_contract(IURIPrefixController)35203": {
            "label": "contract IURIPrefixController",
            "numberOfBytes": "20"
          },
          "t_mapping(t_address,t_bool)": {
            "label": "mapping(address => bool)",
            "numberOfBytes": "32"
          },
          "t_mapping(t_bytes32,t_struct(RoleData)12510_storage)": {
            "label": "mapping(bytes32 => struct AccessControlUpgradeable.RoleData)",
            "numberOfBytes": "32"
          },
          "t_mapping(t_uint256,t_bool)": {
            "label": "mapping(uint256 => bool)",
            "numberOfBytes": "32"
          },
          "t_mapping(t_uint256,t_string_storage)": {
            "label": "mapping(uint256 => string)",
            "numberOfBytes": "32"
          },
          "t_string_storage": {
            "label": "string",
            "numberOfBytes": "32"
          },
          "t_struct(RoleData)12510_storage": {
            "label": "struct AccessControlUpgradeable.RoleData",
            "members": [
              {
                "label": "members",
                "type": "t_mapping(t_address,t_bool)",
                "offset": 0,
                "slot": "0"
              },
              {
                "label": "adminRole",
                "type": "t_bytes32",
                "offset": 0,
                "slot": "1"
              }
            ],
            "numberOfBytes": "64"
          },
          "t_uint256": {
            "label": "uint256",
            "numberOfBytes": "32"
          },
          "t_uint8": {
            "label": "uint8",
            "numberOfBytes": "1"
          }
        }
      }
    },
    "70cd0583616facd4b0530a1367f3edc90f33e7b10f43676f7ab257b7e4da7867": {
      "address": "0xA35F199591bD4F0Cb301ff85b6109Bda146dfb09",
      "txHash": "0xc4ed0830d8b10a2cff6abafe8feef5d8d31372b17c00a05e6e2929b3e3bfbf71",
      "layout": {
        "storage": [
          {
            "label": "_initialized",
            "offset": 0,
            "slot": "0",
            "type": "t_uint8",
            "contract": "Initializable",
            "src": "@openzeppelin/contracts-upgradeable/proxy/utils/Initializable.sol:62",
            "retypedFrom": "bool"
          },
          {
            "label": "_initializing",
            "offset": 1,
            "slot": "0",
            "type": "t_bool",
            "contract": "Initializable",
            "src": "@openzeppelin/contracts-upgradeable/proxy/utils/Initializable.sol:67"
          },
          {
            "label": "__gap",
            "offset": 0,
            "slot": "1",
            "type": "t_array(t_uint256)50_storage",
            "contract": "ERC165Upgradeable",
            "src": "@openzeppelin/contracts-upgradeable/utils/introspection/ERC165Upgradeable.sol:41"
          },
          {
            "label": "__gap",
            "offset": 0,
            "slot": "51",
            "type": "t_array(t_uint256)50_storage",
            "contract": "MulticallUpgradeable",
            "src": "@openzeppelin/contracts-upgradeable/utils/MulticallUpgradeable.sol:50"
          },
          {
            "label": "_unsRegistry",
            "offset": 0,
            "slot": "101",
            "type": "t_contract(IUNSRegistry)29170",
            "contract": "ProxyReader",
            "src": "contracts/ProxyReader.sol:26"
          },
          {
            "label": "_cnsRegistry",
            "offset": 0,
            "slot": "102",
            "type": "t_contract(ICNSRegistry)35072",
            "contract": "ProxyReader",
            "src": "contracts/ProxyReader.sol:27"
          },
          {
            "label": "_families",
            "offset": 0,
            "slot": "103",
            "type": "t_mapping(t_string_memory_ptr,t_string_storage)",
            "contract": "ProxyReader",
            "src": "contracts/ProxyReader.sol:30"
          },
          {
            "label": "_legacyKeys",
            "offset": 0,
            "slot": "104",
            "type": "t_mapping(t_string_memory_ptr,t_array(t_string_storage)dyn_storage)",
            "contract": "ProxyReader",
            "src": "contracts/ProxyReader.sol:32"
          },
          {
            "label": "__gap",
            "offset": 0,
            "slot": "105",
            "type": "t_array(t_uint256)48_storage",
            "contract": "ProxyReader",
            "src": "contracts/ProxyReader.sol:460"
          }
        ],
        "types": {
          "t_array(t_string_storage)dyn_storage": {
            "label": "string[]",
            "numberOfBytes": "32"
          },
          "t_array(t_uint256)48_storage": {
            "label": "uint256[48]",
            "numberOfBytes": "1536"
          },
          "t_array(t_uint256)50_storage": {
            "label": "uint256[50]",
            "numberOfBytes": "1600"
          },
          "t_bool": {
            "label": "bool",
            "numberOfBytes": "1"
          },
          "t_contract(ICNSRegistry)35072": {
            "label": "contract ICNSRegistry",
            "numberOfBytes": "20"
          },
          "t_contract(IUNSRegistry)29170": {
            "label": "contract IUNSRegistry",
            "numberOfBytes": "20"
          },
          "t_mapping(t_string_memory_ptr,t_array(t_string_storage)dyn_storage)": {
            "label": "mapping(string => string[])",
            "numberOfBytes": "32"
          },
          "t_mapping(t_string_memory_ptr,t_string_storage)": {
            "label": "mapping(string => string)",
            "numberOfBytes": "32"
          },
          "t_string_memory_ptr": {
            "label": "string",
            "numberOfBytes": "32"
          },
          "t_string_storage": {
            "label": "string",
            "numberOfBytes": "32"
          },
          "t_uint256": {
            "label": "uint256",
            "numberOfBytes": "32"
          },
          "t_uint8": {
            "label": "uint8",
            "numberOfBytes": "1"
          }
        }
      }
    },
    "fc15bd51ed198f3201c5db069c8ea15f691b7db6d09f0ed659fbfd44800fe66e": {
      "address": "0xBf101Ad6226024D1d26180136311d77387353c71",
      "txHash": "0x60dc1a7a9a0d767748a37f8298f8a5cf4759cd3cd8e21916675125451d7f33ce",
      "layout": {
        "storage": [
          {
            "label": "_initialized",
            "offset": 0,
            "slot": "0",
            "type": "t_uint8",
            "contract": "Initializable",
            "src": "@openzeppelin/contracts-upgradeable/proxy/utils/Initializable.sol:62",
            "retypedFrom": "bool"
          },
          {
            "label": "_initializing",
            "offset": 1,
            "slot": "0",
            "type": "t_bool",
            "contract": "Initializable",
            "src": "@openzeppelin/contracts-upgradeable/proxy/utils/Initializable.sol:67"
          },
          {
            "label": "__gap",
            "offset": 0,
            "slot": "1",
            "type": "t_array(t_uint256)50_storage",
            "contract": "ContextUpgradeable",
            "src": "@openzeppelin/contracts-upgradeable/utils/ContextUpgradeable.sol:36"
          },
          {
            "label": "__gap",
            "offset": 0,
            "slot": "51",
            "type": "t_array(t_uint256)50_storage",
            "contract": "ERC2771RegistryContext",
            "src": "contracts/metatx/ERC2771RegistryContext.sol:89"
          },
          {
            "label": "_znsOwners",
            "offset": 0,
            "slot": "101",
            "type": "t_mapping(t_uint256,t_address)",
            "contract": "ZilliqaRecover",
            "src": "contracts/custody/ZilliqaRecover.sol:39"
          },
          {
            "label": "registry",
            "offset": 0,
            "slot": "102",
            "type": "t_contract(IUNSRegistry)29170",
            "contract": "ZilliqaRecover",
            "src": "contracts/custody/ZilliqaRecover.sol:40"
          },
          {
            "label": "mintingManager",
            "offset": 0,
            "slot": "103",
            "type": "t_contract(IMintingManager)28686",
            "contract": "ZilliqaRecover",
            "src": "contracts/custody/ZilliqaRecover.sol:41"
          }
        ],
        "types": {
          "t_address": {
            "label": "address",
            "numberOfBytes": "20"
          },
          "t_array(t_uint256)50_storage": {
            "label": "uint256[50]",
            "numberOfBytes": "1600"
          },
          "t_bool": {
            "label": "bool",
            "numberOfBytes": "1"
          },
          "t_contract(IMintingManager)28686": {
            "label": "contract IMintingManager",
            "numberOfBytes": "20"
          },
          "t_contract(IUNSRegistry)29170": {
            "label": "contract IUNSRegistry",
            "numberOfBytes": "20"
          },
          "t_mapping(t_uint256,t_address)": {
            "label": "mapping(uint256 => address)",
            "numberOfBytes": "32"
          },
          "t_uint256": {
            "label": "uint256",
            "numberOfBytes": "32"
          },
          "t_uint8": {
            "label": "uint8",
            "numberOfBytes": "1"
          }
        }
      }
    },
    "5a1f4dab6be8f98f6f0d9a9a4e6c21cdd622ca951751693706bdf3e89d48e45a": {
      "address": "0x5F5462Fc1C298ccB65dB5338f9aE90ce24Eec9d6",
      "txHash": "0xafb0286413508e5f9dc387d749c739f9eda31cf3c67286f7df8022cd8b631db3",
      "layout": {
        "solcVersion": "0.8.24",
        "storage": [
          {
            "label": "_initialized",
            "offset": 0,
            "slot": "0",
            "type": "t_uint8",
            "contract": "Initializable",
            "src": "@openzeppelin/contracts-upgradeable/proxy/utils/Initializable.sol:62",
            "retypedFrom": "bool"
          },
          {
            "label": "_initializing",
            "offset": 1,
            "slot": "0",
            "type": "t_bool",
            "contract": "Initializable",
            "src": "@openzeppelin/contracts-upgradeable/proxy/utils/Initializable.sol:67"
          },
          {
            "label": "__gap",
            "offset": 0,
            "slot": "1",
            "type": "t_array(t_uint256)50_storage",
            "contract": "ContextUpgradeable",
            "src": "@openzeppelin/contracts-upgradeable/utils/ContextUpgradeable.sol:36"
          },
          {
            "label": "_status",
            "offset": 0,
            "slot": "51",
            "type": "t_uint256",
            "contract": "ReentrancyGuardUpgradeable",
            "src": "@openzeppelin/contracts-upgradeable/security/ReentrancyGuardUpgradeable.sol:38"
          },
          {
            "label": "__gap",
            "offset": 0,
            "slot": "52",
            "type": "t_array(t_uint256)49_storage",
            "contract": "ReentrancyGuardUpgradeable",
            "src": "@openzeppelin/contracts-upgradeable/security/ReentrancyGuardUpgradeable.sol:74"
          },
          {
            "label": "__gap",
            "offset": 0,
            "slot": "101",
            "type": "t_array(t_uint256)50_storage",
            "contract": "ERC2771RegistryContext",
            "src": "contracts/metatx/ERC2771RegistryContext.sol:89"
          },
          {
            "label": "_owner",
            "offset": 0,
            "slot": "151",
            "type": "t_address",
            "contract": "OwnableUpgradeable",
            "src": "@openzeppelin/contracts-upgradeable/access/OwnableUpgradeable.sol:22"
          },
          {
            "label": "__gap",
            "offset": 0,
            "slot": "152",
            "type": "t_array(t_uint256)49_storage",
            "contract": "OwnableUpgradeable",
            "src": "@openzeppelin/contracts-upgradeable/access/OwnableUpgradeable.sol:94"
          },
          {
            "label": "__gap",
            "offset": 0,
            "slot": "201",
            "type": "t_array(t_uint256)50_storage",
            "contract": "ERC165Upgradeable",
            "src": "@openzeppelin/contracts-upgradeable/utils/introspection/ERC165Upgradeable.sol:41"
          },
          {
            "label": "_roles",
            "offset": 0,
            "slot": "251",
            "type": "t_mapping(t_bytes32,t_struct(RoleData)12512_storage)",
            "contract": "AccessControlUpgradeable",
            "src": "@openzeppelin/contracts-upgradeable/access/AccessControlUpgradeable.sol:61"
          },
          {
            "label": "__gap",
            "offset": 0,
            "slot": "252",
            "type": "t_array(t_uint256)49_storage",
            "contract": "AccessControlUpgradeable",
            "src": "@openzeppelin/contracts-upgradeable/access/AccessControlUpgradeable.sol:259"
          },
          {
            "label": "_paused",
            "offset": 0,
            "slot": "301",
            "type": "t_bool",
            "contract": "PausableUpgradeable",
            "src": "@openzeppelin/contracts-upgradeable/security/PausableUpgradeable.sol:29"
          },
          {
            "label": "__gap",
            "offset": 0,
            "slot": "302",
            "type": "t_array(t_uint256)49_storage",
            "contract": "PausableUpgradeable",
            "src": "@openzeppelin/contracts-upgradeable/security/PausableUpgradeable.sol:116"
          },
          {
            "label": "_seaport",
            "offset": 0,
            "slot": "351",
            "type": "t_contract(ConsiderationInterface)52028",
            "contract": "SeaportProxyBuyer",
            "src": "contracts/marketplace/SeaportProxyBuyer.sol:31"
          },
          {
            "label": "__gap",
            "offset": 0,
            "slot": "352",
            "type": "t_array(t_uint256)50_storage",
            "contract": "SeaportProxyBuyer",
            "src": "contracts/marketplace/SeaportProxyBuyer.sol:121"
          }
        ],
        "types": {
          "t_address": {
            "label": "address",
            "numberOfBytes": "20"
          },
          "t_array(t_uint256)49_storage": {
            "label": "uint256[49]",
            "numberOfBytes": "1568"
          },
          "t_array(t_uint256)50_storage": {
            "label": "uint256[50]",
            "numberOfBytes": "1600"
          },
          "t_bool": {
            "label": "bool",
            "numberOfBytes": "1"
          },
          "t_bytes32": {
            "label": "bytes32",
            "numberOfBytes": "32"
          },
          "t_contract(ConsiderationInterface)52028": {
            "label": "contract ConsiderationInterface",
            "numberOfBytes": "20"
          },
          "t_mapping(t_address,t_bool)": {
            "label": "mapping(address => bool)",
            "numberOfBytes": "32"
          },
          "t_mapping(t_bytes32,t_struct(RoleData)12512_storage)": {
            "label": "mapping(bytes32 => struct AccessControlUpgradeable.RoleData)",
            "numberOfBytes": "32"
          },
          "t_struct(RoleData)12512_storage": {
            "label": "struct AccessControlUpgradeable.RoleData",
            "members": [
              {
                "label": "members",
                "type": "t_mapping(t_address,t_bool)",
                "offset": 0,
                "slot": "0"
              },
              {
                "label": "adminRole",
                "type": "t_bytes32",
                "offset": 0,
                "slot": "1"
              }
            ],
            "numberOfBytes": "64"
          },
          "t_uint256": {
            "label": "uint256",
            "numberOfBytes": "32"
          },
          "t_uint8": {
            "label": "uint8",
            "numberOfBytes": "1"
          }
        },
        "namespaces": {}
      }
    },
<<<<<<< HEAD
    "ff8601f54dcbf36bb1521e5dbec840aa26ebb07335ded560371353c4f754c198": {
      "address": "0x53B01e32807127D3c2Fb6eA1A3b268753183Ed68",
      "txHash": "0xcf78b5da17c1ed9c593d7dd52d7c814ce50637fa7fc952b6a959dba01accf3bd",
=======
    "fbdfcdb3b925509e400c2d5672c1e09a6e7284d4dc23429d35a0030610ecb0d0": {
      "address": "0xf02a5fA08b86aC35EC3D6Df6878832334696788E",
      "txHash": "0x5f054fee17435ee6563b3a76db458086db28ceb41be30919f12cfae245bedd15",
>>>>>>> 1c1f8828
      "layout": {
        "solcVersion": "0.8.24",
        "storage": [
          {
            "label": "_initialized",
            "offset": 0,
            "slot": "0",
            "type": "t_uint8",
            "contract": "Initializable",
            "src": "@openzeppelin/contracts-upgradeable/proxy/utils/Initializable.sol:62",
            "retypedFrom": "bool"
          },
          {
            "label": "_initializing",
            "offset": 1,
            "slot": "0",
            "type": "t_bool",
            "contract": "Initializable",
            "src": "@openzeppelin/contracts-upgradeable/proxy/utils/Initializable.sol:67"
          },
          {
            "label": "__gap",
            "offset": 0,
            "slot": "1",
            "type": "t_array(t_uint256)50_storage",
            "contract": "ContextUpgradeable",
            "src": "@openzeppelin/contracts-upgradeable/utils/ContextUpgradeable.sol:36"
          },
          {
<<<<<<< HEAD
            "label": "_balances",
            "offset": 0,
            "slot": "51",
            "type": "t_mapping(t_address,t_uint256)",
            "contract": "ERC20Upgradeable",
            "src": "@openzeppelin/contracts-upgradeable/token/ERC20/ERC20Upgradeable.sol:37"
          },
          {
            "label": "_allowances",
            "offset": 0,
            "slot": "52",
            "type": "t_mapping(t_address,t_mapping(t_address,t_uint256))",
            "contract": "ERC20Upgradeable",
            "src": "@openzeppelin/contracts-upgradeable/token/ERC20/ERC20Upgradeable.sol:39"
          },
          {
            "label": "_totalSupply",
            "offset": 0,
            "slot": "53",
            "type": "t_uint256",
            "contract": "ERC20Upgradeable",
            "src": "@openzeppelin/contracts-upgradeable/token/ERC20/ERC20Upgradeable.sol:41"
          },
          {
            "label": "_name",
            "offset": 0,
            "slot": "54",
            "type": "t_string_storage",
            "contract": "ERC20Upgradeable",
            "src": "@openzeppelin/contracts-upgradeable/token/ERC20/ERC20Upgradeable.sol:43"
          },
          {
            "label": "_symbol",
            "offset": 0,
            "slot": "55",
            "type": "t_string_storage",
            "contract": "ERC20Upgradeable",
            "src": "@openzeppelin/contracts-upgradeable/token/ERC20/ERC20Upgradeable.sol:44"
=======
            "label": "_status",
            "offset": 0,
            "slot": "51",
            "type": "t_uint256",
            "contract": "ReentrancyGuardUpgradeable",
            "src": "@openzeppelin/contracts-upgradeable/security/ReentrancyGuardUpgradeable.sol:38"
          },
          {
            "label": "__gap",
            "offset": 0,
            "slot": "52",
            "type": "t_array(t_uint256)49_storage",
            "contract": "ReentrancyGuardUpgradeable",
            "src": "@openzeppelin/contracts-upgradeable/security/ReentrancyGuardUpgradeable.sol:74"
          },
          {
            "label": "__gap",
            "offset": 0,
            "slot": "101",
            "type": "t_array(t_uint256)50_storage",
            "contract": "ERC2771RegistryContext",
            "src": "contracts/metatx/ERC2771RegistryContext.sol:89"
          },
          {
            "label": "_owner",
            "offset": 0,
            "slot": "151",
            "type": "t_address",
            "contract": "OwnableUpgradeable",
            "src": "@openzeppelin/contracts-upgradeable/access/OwnableUpgradeable.sol:22"
          },
          {
            "label": "__gap",
            "offset": 0,
            "slot": "152",
            "type": "t_array(t_uint256)49_storage",
            "contract": "OwnableUpgradeable",
            "src": "@openzeppelin/contracts-upgradeable/access/OwnableUpgradeable.sol:94"
>>>>>>> 1c1f8828
          },
          {
            "label": "__gap",
            "offset": 0,
<<<<<<< HEAD
            "slot": "56",
            "type": "t_array(t_uint256)45_storage",
            "contract": "ERC20Upgradeable",
            "src": "@openzeppelin/contracts-upgradeable/token/ERC20/ERC20Upgradeable.sol:394"
          },
          {
            "label": "_HASHED_NAME",
            "offset": 0,
            "slot": "101",
            "type": "t_bytes32",
            "contract": "EIP712Upgradeable",
            "src": "@openzeppelin/contracts-upgradeable/utils/cryptography/draft-EIP712Upgradeable.sol:32"
          },
          {
            "label": "_HASHED_VERSION",
            "offset": 0,
            "slot": "102",
            "type": "t_bytes32",
            "contract": "EIP712Upgradeable",
            "src": "@openzeppelin/contracts-upgradeable/utils/cryptography/draft-EIP712Upgradeable.sol:33"
          },
          {
            "label": "__gap",
            "offset": 0,
            "slot": "103",
            "type": "t_array(t_uint256)50_storage",
            "contract": "EIP712Upgradeable",
            "src": "@openzeppelin/contracts-upgradeable/utils/cryptography/draft-EIP712Upgradeable.sol:120"
          },
          {
            "label": "_nonces",
            "offset": 0,
            "slot": "153",
            "type": "t_mapping(t_address,t_struct(Counter)17502_storage)",
            "contract": "ERC20PermitUpgradeable",
            "src": "@openzeppelin/contracts-upgradeable/token/ERC20/extensions/draft-ERC20PermitUpgradeable.sol:28"
          },
          {
            "label": "_PERMIT_TYPEHASH_DEPRECATED_SLOT",
            "offset": 0,
            "slot": "154",
            "type": "t_bytes32",
            "contract": "ERC20PermitUpgradeable",
            "src": "@openzeppelin/contracts-upgradeable/token/ERC20/extensions/draft-ERC20PermitUpgradeable.sol:40",
            "renamedFrom": "_PERMIT_TYPEHASH"
=======
            "slot": "201",
            "type": "t_array(t_uint256)50_storage",
            "contract": "ERC165Upgradeable",
            "src": "@openzeppelin/contracts-upgradeable/utils/introspection/ERC165Upgradeable.sol:41"
          },
          {
            "label": "_roles",
            "offset": 0,
            "slot": "251",
            "type": "t_mapping(t_bytes32,t_struct(RoleData)12512_storage)",
            "contract": "AccessControlUpgradeable",
            "src": "@openzeppelin/contracts-upgradeable/access/AccessControlUpgradeable.sol:61"
          },
          {
            "label": "__gap",
            "offset": 0,
            "slot": "252",
            "type": "t_array(t_uint256)49_storage",
            "contract": "AccessControlUpgradeable",
            "src": "@openzeppelin/contracts-upgradeable/access/AccessControlUpgradeable.sol:259"
          },
          {
            "label": "_paused",
            "offset": 0,
            "slot": "301",
            "type": "t_bool",
            "contract": "PausableUpgradeable",
            "src": "@openzeppelin/contracts-upgradeable/security/PausableUpgradeable.sol:29"
          },
          {
            "label": "__gap",
            "offset": 0,
            "slot": "302",
            "type": "t_array(t_uint256)49_storage",
            "contract": "PausableUpgradeable",
            "src": "@openzeppelin/contracts-upgradeable/security/PausableUpgradeable.sol:116"
          },
          {
            "label": "_seaport",
            "offset": 0,
            "slot": "351",
            "type": "t_contract(ConsiderationInterface)52093",
            "contract": "SeaportProxyBuyer",
            "src": "contracts/marketplace/SeaportProxyBuyer.sol:31"
>>>>>>> 1c1f8828
          },
          {
            "label": "__gap",
            "offset": 0,
<<<<<<< HEAD
            "slot": "155",
            "type": "t_array(t_uint256)49_storage",
            "contract": "ERC20PermitUpgradeable",
            "src": "@openzeppelin/contracts-upgradeable/token/ERC20/extensions/draft-ERC20PermitUpgradeable.sol:108"
=======
            "slot": "352",
            "type": "t_array(t_uint256)50_storage",
            "contract": "SeaportProxyBuyer",
            "src": "contracts/marketplace/SeaportProxyBuyer.sol:129"
>>>>>>> 1c1f8828
          }
        ],
        "types": {
          "t_address": {
            "label": "address",
            "numberOfBytes": "20"
          },
<<<<<<< HEAD
          "t_array(t_uint256)45_storage": {
            "label": "uint256[45]",
            "numberOfBytes": "1440"
          },
=======
>>>>>>> 1c1f8828
          "t_array(t_uint256)49_storage": {
            "label": "uint256[49]",
            "numberOfBytes": "1568"
          },
          "t_array(t_uint256)50_storage": {
            "label": "uint256[50]",
            "numberOfBytes": "1600"
          },
          "t_bool": {
            "label": "bool",
            "numberOfBytes": "1"
          },
          "t_bytes32": {
            "label": "bytes32",
            "numberOfBytes": "32"
          },
<<<<<<< HEAD
          "t_mapping(t_address,t_mapping(t_address,t_uint256))": {
            "label": "mapping(address => mapping(address => uint256))",
            "numberOfBytes": "32"
          },
          "t_mapping(t_address,t_struct(Counter)17502_storage)": {
            "label": "mapping(address => struct CountersUpgradeable.Counter)",
            "numberOfBytes": "32"
          },
          "t_mapping(t_address,t_uint256)": {
            "label": "mapping(address => uint256)",
            "numberOfBytes": "32"
          },
          "t_string_storage": {
            "label": "string",
            "numberOfBytes": "32"
          },
          "t_struct(Counter)17502_storage": {
            "label": "struct CountersUpgradeable.Counter",
            "members": [
              {
                "label": "_value",
                "type": "t_uint256",
                "offset": 0,
                "slot": "0"
              }
            ],
            "numberOfBytes": "32"
=======
          "t_contract(ConsiderationInterface)52093": {
            "label": "contract ConsiderationInterface",
            "numberOfBytes": "20"
          },
          "t_mapping(t_address,t_bool)": {
            "label": "mapping(address => bool)",
            "numberOfBytes": "32"
          },
          "t_mapping(t_bytes32,t_struct(RoleData)12512_storage)": {
            "label": "mapping(bytes32 => struct AccessControlUpgradeable.RoleData)",
            "numberOfBytes": "32"
          },
          "t_struct(RoleData)12512_storage": {
            "label": "struct AccessControlUpgradeable.RoleData",
            "members": [
              {
                "label": "members",
                "type": "t_mapping(t_address,t_bool)",
                "offset": 0,
                "slot": "0"
              },
              {
                "label": "adminRole",
                "type": "t_bytes32",
                "offset": 0,
                "slot": "1"
              }
            ],
            "numberOfBytes": "64"
>>>>>>> 1c1f8828
          },
          "t_uint256": {
            "label": "uint256",
            "numberOfBytes": "32"
          },
          "t_uint8": {
            "label": "uint8",
            "numberOfBytes": "1"
          }
        },
        "namespaces": {}
<<<<<<< HEAD
      },
      "allAddresses": [
        "0x53B01e32807127D3c2Fb6eA1A3b268753183Ed68",
        "0xf66A05D55F6a71E74e131b9870B9131EE56ef12E"
      ]
=======
      }
>>>>>>> 1c1f8828
    }
  }
}<|MERGE_RESOLUTION|>--- conflicted
+++ resolved
@@ -1094,15 +1094,9 @@
         "namespaces": {}
       }
     },
-<<<<<<< HEAD
-    "ff8601f54dcbf36bb1521e5dbec840aa26ebb07335ded560371353c4f754c198": {
-      "address": "0x53B01e32807127D3c2Fb6eA1A3b268753183Ed68",
-      "txHash": "0xcf78b5da17c1ed9c593d7dd52d7c814ce50637fa7fc952b6a959dba01accf3bd",
-=======
     "fbdfcdb3b925509e400c2d5672c1e09a6e7284d4dc23429d35a0030610ecb0d0": {
       "address": "0xf02a5fA08b86aC35EC3D6Df6878832334696788E",
       "txHash": "0x5f054fee17435ee6563b3a76db458086db28ceb41be30919f12cfae245bedd15",
->>>>>>> 1c1f8828
       "layout": {
         "solcVersion": "0.8.24",
         "storage": [
@@ -1132,46 +1126,6 @@
             "src": "@openzeppelin/contracts-upgradeable/utils/ContextUpgradeable.sol:36"
           },
           {
-<<<<<<< HEAD
-            "label": "_balances",
-            "offset": 0,
-            "slot": "51",
-            "type": "t_mapping(t_address,t_uint256)",
-            "contract": "ERC20Upgradeable",
-            "src": "@openzeppelin/contracts-upgradeable/token/ERC20/ERC20Upgradeable.sol:37"
-          },
-          {
-            "label": "_allowances",
-            "offset": 0,
-            "slot": "52",
-            "type": "t_mapping(t_address,t_mapping(t_address,t_uint256))",
-            "contract": "ERC20Upgradeable",
-            "src": "@openzeppelin/contracts-upgradeable/token/ERC20/ERC20Upgradeable.sol:39"
-          },
-          {
-            "label": "_totalSupply",
-            "offset": 0,
-            "slot": "53",
-            "type": "t_uint256",
-            "contract": "ERC20Upgradeable",
-            "src": "@openzeppelin/contracts-upgradeable/token/ERC20/ERC20Upgradeable.sol:41"
-          },
-          {
-            "label": "_name",
-            "offset": 0,
-            "slot": "54",
-            "type": "t_string_storage",
-            "contract": "ERC20Upgradeable",
-            "src": "@openzeppelin/contracts-upgradeable/token/ERC20/ERC20Upgradeable.sol:43"
-          },
-          {
-            "label": "_symbol",
-            "offset": 0,
-            "slot": "55",
-            "type": "t_string_storage",
-            "contract": "ERC20Upgradeable",
-            "src": "@openzeppelin/contracts-upgradeable/token/ERC20/ERC20Upgradeable.sol:44"
-=======
             "label": "_status",
             "offset": 0,
             "slot": "51",
@@ -1210,58 +1164,10 @@
             "type": "t_array(t_uint256)49_storage",
             "contract": "OwnableUpgradeable",
             "src": "@openzeppelin/contracts-upgradeable/access/OwnableUpgradeable.sol:94"
->>>>>>> 1c1f8828
-          },
-          {
-            "label": "__gap",
-            "offset": 0,
-<<<<<<< HEAD
-            "slot": "56",
-            "type": "t_array(t_uint256)45_storage",
-            "contract": "ERC20Upgradeable",
-            "src": "@openzeppelin/contracts-upgradeable/token/ERC20/ERC20Upgradeable.sol:394"
-          },
-          {
-            "label": "_HASHED_NAME",
-            "offset": 0,
-            "slot": "101",
-            "type": "t_bytes32",
-            "contract": "EIP712Upgradeable",
-            "src": "@openzeppelin/contracts-upgradeable/utils/cryptography/draft-EIP712Upgradeable.sol:32"
-          },
-          {
-            "label": "_HASHED_VERSION",
-            "offset": 0,
-            "slot": "102",
-            "type": "t_bytes32",
-            "contract": "EIP712Upgradeable",
-            "src": "@openzeppelin/contracts-upgradeable/utils/cryptography/draft-EIP712Upgradeable.sol:33"
-          },
-          {
-            "label": "__gap",
-            "offset": 0,
-            "slot": "103",
-            "type": "t_array(t_uint256)50_storage",
-            "contract": "EIP712Upgradeable",
-            "src": "@openzeppelin/contracts-upgradeable/utils/cryptography/draft-EIP712Upgradeable.sol:120"
-          },
-          {
-            "label": "_nonces",
-            "offset": 0,
-            "slot": "153",
-            "type": "t_mapping(t_address,t_struct(Counter)17502_storage)",
-            "contract": "ERC20PermitUpgradeable",
-            "src": "@openzeppelin/contracts-upgradeable/token/ERC20/extensions/draft-ERC20PermitUpgradeable.sol:28"
-          },
-          {
-            "label": "_PERMIT_TYPEHASH_DEPRECATED_SLOT",
-            "offset": 0,
-            "slot": "154",
-            "type": "t_bytes32",
-            "contract": "ERC20PermitUpgradeable",
-            "src": "@openzeppelin/contracts-upgradeable/token/ERC20/extensions/draft-ERC20PermitUpgradeable.sol:40",
-            "renamedFrom": "_PERMIT_TYPEHASH"
-=======
+          },
+          {
+            "label": "__gap",
+            "offset": 0,
             "slot": "201",
             "type": "t_array(t_uint256)50_storage",
             "contract": "ERC165Upgradeable",
@@ -1306,22 +1212,14 @@
             "type": "t_contract(ConsiderationInterface)52093",
             "contract": "SeaportProxyBuyer",
             "src": "contracts/marketplace/SeaportProxyBuyer.sol:31"
->>>>>>> 1c1f8828
-          },
-          {
-            "label": "__gap",
-            "offset": 0,
-<<<<<<< HEAD
-            "slot": "155",
-            "type": "t_array(t_uint256)49_storage",
-            "contract": "ERC20PermitUpgradeable",
-            "src": "@openzeppelin/contracts-upgradeable/token/ERC20/extensions/draft-ERC20PermitUpgradeable.sol:108"
-=======
+          },
+          {
+            "label": "__gap",
+            "offset": 0,
             "slot": "352",
             "type": "t_array(t_uint256)50_storage",
             "contract": "SeaportProxyBuyer",
             "src": "contracts/marketplace/SeaportProxyBuyer.sol:129"
->>>>>>> 1c1f8828
           }
         ],
         "types": {
@@ -1329,13 +1227,6 @@
             "label": "address",
             "numberOfBytes": "20"
           },
-<<<<<<< HEAD
-          "t_array(t_uint256)45_storage": {
-            "label": "uint256[45]",
-            "numberOfBytes": "1440"
-          },
-=======
->>>>>>> 1c1f8828
           "t_array(t_uint256)49_storage": {
             "label": "uint256[49]",
             "numberOfBytes": "1568"
@@ -1352,35 +1243,6 @@
             "label": "bytes32",
             "numberOfBytes": "32"
           },
-<<<<<<< HEAD
-          "t_mapping(t_address,t_mapping(t_address,t_uint256))": {
-            "label": "mapping(address => mapping(address => uint256))",
-            "numberOfBytes": "32"
-          },
-          "t_mapping(t_address,t_struct(Counter)17502_storage)": {
-            "label": "mapping(address => struct CountersUpgradeable.Counter)",
-            "numberOfBytes": "32"
-          },
-          "t_mapping(t_address,t_uint256)": {
-            "label": "mapping(address => uint256)",
-            "numberOfBytes": "32"
-          },
-          "t_string_storage": {
-            "label": "string",
-            "numberOfBytes": "32"
-          },
-          "t_struct(Counter)17502_storage": {
-            "label": "struct CountersUpgradeable.Counter",
-            "members": [
-              {
-                "label": "_value",
-                "type": "t_uint256",
-                "offset": 0,
-                "slot": "0"
-              }
-            ],
-            "numberOfBytes": "32"
-=======
           "t_contract(ConsiderationInterface)52093": {
             "label": "contract ConsiderationInterface",
             "numberOfBytes": "20"
@@ -1410,7 +1272,6 @@
               }
             ],
             "numberOfBytes": "64"
->>>>>>> 1c1f8828
           },
           "t_uint256": {
             "label": "uint256",
@@ -1422,15 +1283,205 @@
           }
         },
         "namespaces": {}
-<<<<<<< HEAD
+      }
+    },
+    "ff8601f54dcbf36bb1521e5dbec840aa26ebb07335ded560371353c4f754c198": {
+      "address": "0x53B01e32807127D3c2Fb6eA1A3b268753183Ed68",
+      "txHash": "0xcf78b5da17c1ed9c593d7dd52d7c814ce50637fa7fc952b6a959dba01accf3bd",
+      "layout": {
+        "solcVersion": "0.8.24",
+        "storage": [
+          {
+            "label": "_initialized",
+            "offset": 0,
+            "slot": "0",
+            "type": "t_uint8",
+            "contract": "Initializable",
+            "src": "@openzeppelin/contracts-upgradeable/proxy/utils/Initializable.sol:62",
+            "retypedFrom": "bool"
+          },
+          {
+            "label": "_initializing",
+            "offset": 1,
+            "slot": "0",
+            "type": "t_bool",
+            "contract": "Initializable",
+            "src": "@openzeppelin/contracts-upgradeable/proxy/utils/Initializable.sol:67"
+          },
+          {
+            "label": "__gap",
+            "offset": 0,
+            "slot": "1",
+            "type": "t_array(t_uint256)50_storage",
+            "contract": "ContextUpgradeable",
+            "src": "@openzeppelin/contracts-upgradeable/utils/ContextUpgradeable.sol:36"
+          },
+          {
+            "label": "_balances",
+            "offset": 0,
+            "slot": "51",
+            "type": "t_mapping(t_address,t_uint256)",
+            "contract": "ERC20Upgradeable",
+            "src": "@openzeppelin/contracts-upgradeable/token/ERC20/ERC20Upgradeable.sol:37"
+          },
+          {
+            "label": "_allowances",
+            "offset": 0,
+            "slot": "52",
+            "type": "t_mapping(t_address,t_mapping(t_address,t_uint256))",
+            "contract": "ERC20Upgradeable",
+            "src": "@openzeppelin/contracts-upgradeable/token/ERC20/ERC20Upgradeable.sol:39"
+          },
+          {
+            "label": "_totalSupply",
+            "offset": 0,
+            "slot": "53",
+            "type": "t_uint256",
+            "contract": "ERC20Upgradeable",
+            "src": "@openzeppelin/contracts-upgradeable/token/ERC20/ERC20Upgradeable.sol:41"
+          },
+          {
+            "label": "_name",
+            "offset": 0,
+            "slot": "54",
+            "type": "t_string_storage",
+            "contract": "ERC20Upgradeable",
+            "src": "@openzeppelin/contracts-upgradeable/token/ERC20/ERC20Upgradeable.sol:43"
+          },
+          {
+            "label": "_symbol",
+            "offset": 0,
+            "slot": "55",
+            "type": "t_string_storage",
+            "contract": "ERC20Upgradeable",
+            "src": "@openzeppelin/contracts-upgradeable/token/ERC20/ERC20Upgradeable.sol:44"
+          },
+          {
+            "label": "__gap",
+            "offset": 0,
+            "slot": "56",
+            "type": "t_array(t_uint256)45_storage",
+            "contract": "ERC20Upgradeable",
+            "src": "@openzeppelin/contracts-upgradeable/token/ERC20/ERC20Upgradeable.sol:394"
+          },
+          {
+            "label": "_HASHED_NAME",
+            "offset": 0,
+            "slot": "101",
+            "type": "t_bytes32",
+            "contract": "EIP712Upgradeable",
+            "src": "@openzeppelin/contracts-upgradeable/utils/cryptography/draft-EIP712Upgradeable.sol:32"
+          },
+          {
+            "label": "_HASHED_VERSION",
+            "offset": 0,
+            "slot": "102",
+            "type": "t_bytes32",
+            "contract": "EIP712Upgradeable",
+            "src": "@openzeppelin/contracts-upgradeable/utils/cryptography/draft-EIP712Upgradeable.sol:33"
+          },
+          {
+            "label": "__gap",
+            "offset": 0,
+            "slot": "103",
+            "type": "t_array(t_uint256)50_storage",
+            "contract": "EIP712Upgradeable",
+            "src": "@openzeppelin/contracts-upgradeable/utils/cryptography/draft-EIP712Upgradeable.sol:120"
+          },
+          {
+            "label": "_nonces",
+            "offset": 0,
+            "slot": "153",
+            "type": "t_mapping(t_address,t_struct(Counter)17502_storage)",
+            "contract": "ERC20PermitUpgradeable",
+            "src": "@openzeppelin/contracts-upgradeable/token/ERC20/extensions/draft-ERC20PermitUpgradeable.sol:28"
+          },
+          {
+            "label": "_PERMIT_TYPEHASH_DEPRECATED_SLOT",
+            "offset": 0,
+            "slot": "154",
+            "type": "t_bytes32",
+            "contract": "ERC20PermitUpgradeable",
+            "src": "@openzeppelin/contracts-upgradeable/token/ERC20/extensions/draft-ERC20PermitUpgradeable.sol:40",
+            "renamedFrom": "_PERMIT_TYPEHASH"
+          },
+          {
+            "label": "__gap",
+            "offset": 0,
+            "slot": "155",
+            "type": "t_array(t_uint256)49_storage",
+            "contract": "ERC20PermitUpgradeable",
+            "src": "@openzeppelin/contracts-upgradeable/token/ERC20/extensions/draft-ERC20PermitUpgradeable.sol:108"
+          }
+        ],
+        "types": {
+          "t_address": {
+            "label": "address",
+            "numberOfBytes": "20"
+          },
+          "t_array(t_uint256)45_storage": {
+            "label": "uint256[45]",
+            "numberOfBytes": "1440"
+          },
+          "t_array(t_uint256)49_storage": {
+            "label": "uint256[49]",
+            "numberOfBytes": "1568"
+          },
+          "t_array(t_uint256)50_storage": {
+            "label": "uint256[50]",
+            "numberOfBytes": "1600"
+          },
+          "t_bool": {
+            "label": "bool",
+            "numberOfBytes": "1"
+          },
+          "t_bytes32": {
+            "label": "bytes32",
+            "numberOfBytes": "32"
+          },
+          "t_mapping(t_address,t_mapping(t_address,t_uint256))": {
+            "label": "mapping(address => mapping(address => uint256))",
+            "numberOfBytes": "32"
+          },
+          "t_mapping(t_address,t_struct(Counter)17502_storage)": {
+            "label": "mapping(address => struct CountersUpgradeable.Counter)",
+            "numberOfBytes": "32"
+          },
+          "t_mapping(t_address,t_uint256)": {
+            "label": "mapping(address => uint256)",
+            "numberOfBytes": "32"
+          },
+          "t_string_storage": {
+            "label": "string",
+            "numberOfBytes": "32"
+          },
+          "t_struct(Counter)17502_storage": {
+            "label": "struct CountersUpgradeable.Counter",
+            "members": [
+              {
+                "label": "_value",
+                "type": "t_uint256",
+                "offset": 0,
+                "slot": "0"
+              }
+            ],
+            "numberOfBytes": "32"
+          },
+          "t_uint256": {
+            "label": "uint256",
+            "numberOfBytes": "32"
+          },
+          "t_uint8": {
+            "label": "uint8",
+            "numberOfBytes": "1"
+          }
+        },
+        "namespaces": {}
       },
       "allAddresses": [
         "0x53B01e32807127D3c2Fb6eA1A3b268753183Ed68",
         "0xf66A05D55F6a71E74e131b9870B9131EE56ef12E"
       ]
-=======
-      }
->>>>>>> 1c1f8828
     }
   }
 }
{
  "name": "uns",
<<<<<<< HEAD
  "version": "0.6.1",
=======
  "version": "0.6.4",
>>>>>>> 2b8a1a82
  "description": "UNS contracts and tools",
  "repository": "https://github.com/unstoppabledomains/uns.git",
  "private": true,
  "scripts": {
    "compile": "hardhat compile --force",
    "compile:size": "env ENABLE_CONTRACT_SIZER=true yarn compile",
    "coverage": "hardhat coverage",
    "test": "yarn test:sol && yarn test:sandbox",
    "test:sol": "hardhat test --typecheck",
    "test:sandbox": "env HARDHAT_NETWORK=sandbox mocha --require ts-node/register ./sandbox/**/*.test.ts",
    "rebuild:sandbox": "env HARDHAT_NETWORK=sandbox DEBUG=UNS:* ts-node ./sandbox/rebuild.ts",
    "lint": "yarn lint:ts && yarn lint:sol",
    "lint:fix": "yarn lint:js:fix && yarn lint:sol:fix",
    "lint:ts": "eslint --ignore-path .gitignore .",
    "lint:ts:fix": "eslint --ignore-path .gitignore . --fix",
    "lint:sol": "solhint 'contracts/**/*.sol' && prettier -c 'contracts/**/*.sol'",
    "lint:sol:fix": "prettier --write \"contracts/**/*.sol\"",
    "deploy:localhost": "hardhat run --network localhost scripts/deploy.js",
    "deploy:goerli": "hardhat run --network goerli scripts/deploy.js",
    "deploy:mainnet": "hardhat run --network mainnet scripts/deploy_UNS.js",
    "deploy:mumbai": "hardhat run --network mumbai scripts/deploy.js",
    "upgrade:localhost": "hardhat run --network localhost scripts/upgrade.js",
    "upgrade:goerli": "hardhat run --network goerli scripts/upgrade.js",
    "upgrade:mainnet": "hardhat run --network mainnet scripts/upgrade.js",
    "start:node": "hardhat node",
    "gas-report": "env ENABLE_GAS_REPORT=true yarn test:sol",
    "make:uml": "npx sol2uml ./contracts -b UNSRegistry,MintingManager,ProxyReader -o ./assets/uns.svg -i ./contracts/mocks",
    "analyze": "slither . --hardhat-artifacts-directory ./.artifacts --sarif slither.sarif --config-file .slither.json",
    "prepare": "husky install"
  },
  "devDependencies": {
    "@ethereumjs/tx": "^4.0.1",
    "@nomiclabs/hardhat-ethers": "^2.2.1",
    "@nomiclabs/hardhat-etherscan": "^3.1.0",
    "@nomiclabs/hardhat-ganache": "^2.0.1",
    "@nomiclabs/hardhat-solhint": "^2.0.1",
    "@nomiclabs/hardhat-waffle": "^2.0.1",
    "@openzeppelin/contracts": "2.3.0",
    "@openzeppelin/contracts-upgradeable": "^4.7.3",
    "@openzeppelin/hardhat-upgrades": "^1.20.0",
    "@openzeppelin/upgrades-core": "^1.19.1",
    "@typechain/ethers-v5": "^10.1.0",
    "@typechain/hardhat": "^6.1.2",
    "@types/bip39": "^3.0.0",
    "@types/chai": "^4.3.3",
    "@types/debug": "^4.1.7",
    "@types/hdkey": "^2.0.1",
    "@types/keccak": "^3.0.1",
    "@types/lodash.merge": "^4.6.7",
    "@types/mocha": "^9.1.1",
    "@types/node": "^18.7.6",
    "@types/tar": "^6.1.2",
    "@types/yargs": "^17.0.13",
    "@typescript-eslint/eslint-plugin": "^5.42.0",
    "@typescript-eslint/parser": "^5.42.0",
    "chai": "^4.3.6",
    "debug": "^4.3.1",
    "dot-crypto": "https://github.com/unstoppabledomains/dot-crypto.git#2.0.0",
    "eslint": "^8.26.0",
    "eslint-plugin-import": "^2.26.0",
    "eslint-plugin-mocha-no-only": "^1.1.1",
    "eslint-plugin-node": "^11.1.0",
    "eslint-plugin-promise": "^6.1.1",
    "ethereum-waffle": "3.4.4",
    "ethereumjs-util": "^7.1.0",
    "ethers": "^5.7.2",
    "ganache": "^7.0.0",
    "hardhat": "^2.11.2",
    "hardhat-abi-exporter": "^2.2.1",
    "hardhat-contract-sizer": "^2.6.1",
    "hardhat-gas-reporter": "^1.0.9",
    "hdkey": "^2.0.1",
    "husky": "^8.0.1",
    "lodash.merge": "^4.6.2",
    "merkle-patricia-tree": "^4.0.0",
    "prettier": "^2.3.0",
    "prettier-plugin-solidity": "^1.0.0-beta.24",
    "solhint": "^3.3.7",
    "solidity-coverage": "^0.8.0",
    "tar": "^6.1.9",
    "ts-mocha": "^10.0.0",
    "ts-node": "^10.9.1",
    "typechain": "^8.1.0",
    "typescript": "^4.7.4",
    "web3": "^1.2.0",
    "yargs": "^17.6.0"
  }
}<|MERGE_RESOLUTION|>--- conflicted
+++ resolved
@@ -1,10 +1,6 @@
 {
   "name": "uns",
-<<<<<<< HEAD
-  "version": "0.6.1",
-=======
-  "version": "0.6.4",
->>>>>>> 2b8a1a82
+  "version": "0.6.5",
   "description": "UNS contracts and tools",
   "repository": "https://github.com/unstoppabledomains/uns.git",
   "private": true,

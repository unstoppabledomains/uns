--- conflicted
+++ resolved
@@ -1,11 +1,7 @@
 import { SignerWithAddress } from '@nomicfoundation/hardhat-ethers/signers';
 import { CreateOrderAction, CreateOrderInput, SeaportContract } from '@opensea/seaport-js/lib/types';
 import { expect } from 'chai';
-<<<<<<< HEAD
-import { namehash, Signature, Signer, toBeHex, TypedDataEncoder } from 'ethers';
-=======
-import { namehash, Signature, TypedDataEncoder } from 'ethers';
->>>>>>> 5d1b4f4f
+import { namehash, Signature, Signer, TypedDataEncoder } from 'ethers';
 import { ethers } from 'hardhat';
 import { Seaport as seaportjs } from '@opensea/seaport-js';
 import { EIP_712_ORDER_TYPE, ItemType } from '@opensea/seaport-js/lib/constants';
@@ -341,11 +337,7 @@
       await seaportProxyBuyer.connect(coinbase).approve(await usdcMock.getAddress());
       await seaportProxyBuyer.addMinter(coinbase.address);
 
-<<<<<<< HEAD
-      seaportSdk = new seaportjs(minter as unknown as Signer, {
-=======
-      seaportSdk = new seaportjs(registrar, {
->>>>>>> 5d1b4f4f
+      seaportSdk = new seaportjs(registrar as unknown as Signer, {
         overrides: {
           contractAddress: await seaportContract.getAddress(),
         },

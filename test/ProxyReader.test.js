const { ZERO_ADDRESS } = require('./helpers/constants');

const { utils, BigNumber } = ethers;

describe('ProxyReader', () => {
  const domainName = 'test_42';
  const keys = ['test.key1', 'test.key2'];
  const values = ['test.value1', 'test.value2'];

  const cryptoRoot = BigNumber.from('0x0f4a10a4f46c288cea365fcf45cccf0e9d901b945b9829ccdb54c10dc3cb7a6f');
  const walletRoot = BigNumber.from('0x1e3f482b3363eb4710dae2cb2183128e272eafbe137f686851c1caea32502230');

  let Registry, CryptoRegistry, CryptoResolver, CryptoMintingController, ProxyReader;
  let registry, cryptoRegistry, cryptoResolver, cryptoMintingController, proxy;
  let signers, coinbase, accounts;
  let tokenId_wallet, tokenId_crypto;

  before(async () => {
    signers = await ethers.getSigners();
    [coinbase] = signers;
    [, ...accounts] = signers.map(s => s.address);

    Registry = await ethers.getContractFactory('contracts/Registry.sol:Registry');
    CryptoRegistry = await ethers.getContractFactory('contracts/cns/CryptoRegistry.sol:CryptoRegistry');
    CryptoResolver = await ethers.getContractFactory('contracts/cns/CryptoResolver.sol:CryptoResolver');
    CryptoMintingController = await ethers.getContractFactory('contracts/cns/CryptoMintingController.sol:CryptoMintingController');
    ProxyReader = await ethers.getContractFactory('contracts/ProxyReader.sol:ProxyReader');

    // deploy UNS
    registry = await Registry.deploy();
    await registry.initialize(coinbase.address);
    await registry.setTokenURIPrefix('/');

    // deploy CNS
    cryptoRegistry = await CryptoRegistry.deploy();
    cryptoMintingController = await CryptoMintingController.deploy(cryptoRegistry.address);
    await cryptoRegistry.addController(cryptoMintingController.address);
    cryptoResolver = await CryptoResolver.deploy(cryptoRegistry.address, cryptoMintingController.address);

<<<<<<< HEAD
    // mint .crypto
    tokenId_wallet = await registry.childIdOf(walletRoot, domainName);
    await registry.mintSLD(coinbase.address, walletRoot, domainName);
=======
    tokenId = await registry.childIdOf(root, domainName);
    await registry.mint(coinbase, tokenId, domainName);
>>>>>>> fe9ed218

    // mint .wallet
    tokenId_crypto = await registry.childIdOf(cryptoRoot, domainName);
    await cryptoMintingController.mintSLDWithResolver(coinbase.address, domainName, cryptoResolver.address);

    proxy = await ProxyReader.deploy(registry.address, cryptoRegistry.address);
  });

  it('should support IERC165 interface', async () => {
    /*
     * bytes4(keccak256(abi.encodePacked('supportsInterface(bytes4)'))) == 0x01ffc9a7
     */
    const isSupport = await proxy.supportsInterface('0x01ffc9a7');
    assert.isTrue(isSupport);
  });

  describe('IRegistryReader', () => {
    it('should support IRegistryReader interface', async () => {
      /*
      * bytes4(keccak256(abi.encodePacked('name()'))) == 0x06fdde03
      * bytes4(keccak256(abi.encodePacked('symbol()'))) == 0x95d89b41
      * bytes4(keccak256(abi.encodePacked('tokenURI(uint256)'))) == 0xc87b56dd
      * bytes4(keccak256(abi.encodePacked('isApprovedOrOwner(address,uint256)'))) == 0x430c2081
      * bytes4(keccak256(abi.encodePacked('resolverOf(uint256)'))) == 0xb3f9e4cb
      * bytes4(keccak256(abi.encodePacked('childIdOf(uint256,string)'))) == 0x68b62d32
      * bytes4(keccak256(abi.encodePacked('balanceOf(address)'))) == 0x70a08231
      * bytes4(keccak256(abi.encodePacked('ownerOf(uint256)'))) == 0x6352211e
      * bytes4(keccak256(abi.encodePacked('getApproved(uint256)'))) == 0x081812fc
      * bytes4(keccak256(abi.encodePacked('isApprovedForAll(address,address)'))) == 0xe985e9c5
      * bytes4(keccak256(abi.encodePacked('root()'))) == 0xebf0c717
      * bytes4(keccak256(abi.encodePacked('exists(uint256)'))) == 0x4f558e79
      *
      * => 0x06fdde03 ^ 0x95d89b41 ^ 0xc87b56dd ^ 0x430c2081 ^
      *    0xb3f9e4cb ^ 0x68b62d32 ^ 0x70a08231 ^ 0x6352211e ^
      *    0x081812fc ^ 0xe985e9c5 ^ 0xebf0c717 ^ 0x4f558e79 == 0x95d7eb9f
      */
      const isSupport = await proxy.supportsInterface('0x95d7eb9f');
      assert.isTrue(isSupport);
    });

    it('should proxy name call', async () => {
      const result = await proxy.name();
      const expected = await registry.name();
      assert.equal(result, expected);
    });

    it('should proxy symbol call', async () => {
      const result = await proxy.symbol();
      const expected = await registry.symbol();
      assert.equal(result, expected);
    });

    it('should proxy isApprovedForAll call', async () => {
      const result = await proxy.isApprovedForAll(accounts[0], accounts[1]);
      const expected = await registry.isApprovedForAll(accounts[0], accounts[1]);
      assert.equal(result, expected);
    });

    it('should proxy root call', async () => {
      const result = await proxy.root();
      assert.equal(result.toString(), '0');
    });

    describe('getApproved', () => {
      it('should return approved zero-address .wallet domain', async () => {
        const proxyResult = await proxy.getApproved(tokenId_wallet);
        const resolverResult = await registry.getApproved(tokenId_wallet);

        assert.deepEqual(proxyResult, resolverResult);
        assert.deepEqual(resolverResult, ZERO_ADDRESS);
      });

      it('should return approved zero-address .crypto domain', async () => {
        const proxyResult = await proxy.getApproved(tokenId_crypto);
        const resolverResult = await cryptoRegistry.getApproved(tokenId_crypto);

        assert.deepEqual(proxyResult, resolverResult);
        assert.deepEqual(resolverResult, ZERO_ADDRESS);
      });

      it('should return approved address .wallet domain', async () => {
        await registry.approve(accounts[0], tokenId_wallet);

        const proxyResult = await proxy.getApproved(tokenId_wallet);
        const resolverResult = await registry.getApproved(tokenId_wallet);

        assert.deepEqual(proxyResult, resolverResult);
        assert.deepEqual(resolverResult, accounts[0]);
      });

      it('should return approved address .crypto domain', async () => {
        await cryptoRegistry.approve(accounts[0], tokenId_crypto);

        const proxyResult = await proxy.getApproved(tokenId_crypto);
        const resolverResult = await cryptoRegistry.getApproved(tokenId_crypto);

        assert.deepEqual(proxyResult, resolverResult);
        assert.deepEqual(resolverResult, accounts[0]);
      });
    })

    describe('isApprovedOrOwner', () => {
      it('should return false for not-approved .wallet domain', async () => {
        const proxyResult = await proxy.isApprovedOrOwner(accounts[1], tokenId_wallet);
        const resolverResult = await registry.isApprovedOrOwner(accounts[1], tokenId_wallet);

        assert.deepEqual(proxyResult, resolverResult);
        assert.deepEqual(resolverResult, false);
      });

      it('should return false for not-approved .crypto domain', async () => {
        const proxyResult = await proxy.isApprovedOrOwner(accounts[1], tokenId_crypto);
        const resolverResult = await cryptoRegistry.isApprovedOrOwner(accounts[1], tokenId_crypto);

        assert.deepEqual(proxyResult, resolverResult);
        assert.deepEqual(resolverResult, false);
      });

      it('should return whether approved address .wallet domain', async () => {
        await registry.approve(accounts[0], tokenId_wallet);

        const proxyResult = await proxy.isApprovedOrOwner(accounts[0], tokenId_wallet);
        const resolverResult = await registry.isApprovedOrOwner(accounts[0], tokenId_wallet);

        assert.deepEqual(proxyResult, resolverResult);
        assert.deepEqual(resolverResult, true);
      });

      it('should return whether approved address .crypto domain', async () => {
        await cryptoRegistry.approve(accounts[0], tokenId_crypto);

        const proxyResult = await proxy.isApprovedOrOwner(accounts[0], tokenId_crypto);
        const resolverResult = await cryptoRegistry.isApprovedOrOwner(accounts[0], tokenId_crypto);

        assert.deepEqual(proxyResult, resolverResult);
        assert.deepEqual(resolverResult, true);
      });
    })

    describe('ownerOf', () => {
      it('should return empty owner for unknown domain', async () => {
        const unknownTokenId = await registry.childIdOf(cryptoRoot, 'unknown');
        const owners = await proxy.callStatic.ownerOf(unknownTokenId);
        assert.deepEqual(owners, ZERO_ADDRESS);
      });

      it('should return owner of .wallet domain', async () => {
        const proxyResult = await proxy.ownerOf(tokenId_wallet);
        const resolverResult = await registry.ownerOf(tokenId_wallet);

        assert.deepEqual(proxyResult, resolverResult);
        assert.deepEqual(resolverResult, coinbase.address);
      });

      it('should return owner of .crypto domain', async () => {
        const proxyResult = await proxy.ownerOf(tokenId_crypto);
        const resolverResult = await cryptoRegistry.ownerOf(tokenId_crypto);

        assert.deepEqual(proxyResult, resolverResult);
        assert.deepEqual(resolverResult, coinbase.address);
      });
    })

    describe('resolverOf', () => {
      it('should return resolver of .wallet domain', async () => {
        const proxyResult = await proxy.resolverOf(tokenId_wallet);
        const resolverResult = await registry.resolverOf(tokenId_wallet);

        assert.deepEqual(proxyResult, resolverResult);
        assert.deepEqual(resolverResult, registry.address);
      });

      it('should return resolver of .crypto domain', async () => {
        const proxyResult = await proxy.resolverOf(tokenId_crypto);
        const resolverResult = await cryptoRegistry.resolverOf(tokenId_crypto);

        assert.deepEqual(proxyResult, resolverResult);
        assert.deepEqual(resolverResult, cryptoResolver.address);
      });
    })

    describe('tokenURI', () => {
      it('should return tokenURI of .wallet domain', async () => {
        const proxyResult = await proxy.tokenURI(tokenId_wallet);
        const resolverResult = await registry.tokenURI(tokenId_wallet);

        assert.deepEqual(proxyResult, resolverResult);
        assert.deepEqual(resolverResult, '/40559307672254207728557027035302885851369665055277251407821151545011532191308');
      });

      it('should return tokenURI of .crypto domain', async () => {
        const proxyResult = await proxy.tokenURI(tokenId_crypto);
        const resolverResult = await cryptoRegistry.tokenURI(tokenId_crypto);

        assert.deepEqual(proxyResult, resolverResult);
        assert.deepEqual(resolverResult, 'test_42.crypto');
      });
    })

    describe('childIdOf', () => {
      it('should return childIdOf of .wallet domain', async () => {
        const proxyResult = await proxy.childIdOf(walletRoot, 'test');
        const resolverResult = await registry.childIdOf(walletRoot, 'test');

        assert.deepEqual(proxyResult, resolverResult);
        assert.deepEqual(resolverResult.toString(), '50586162622368517199428676025463367639931450566950616867100918499864570754504');
      });

      it('should return childIdOf of .crypto domain', async () => {
        const proxyResult = await proxy.childIdOf(cryptoRoot, 'test');
        const resolverResult = await cryptoRegistry.childIdOf(cryptoRoot, 'test');

        assert.deepEqual(proxyResult, resolverResult);
        assert.deepEqual(resolverResult.toString(), '82856763987730893573226808376519199326595862773989062576563108342755511775491');
      });
    })

    describe('balanceOf', () => {
      it('should aggregate balance from all registries', async () => {
        const _domainName = 'hey_hoy_23bkkcbv';
        const account = accounts[7];
        await cryptoMintingController.mintSLD(account, _domainName);
        await registry.mintSLD(account, walletRoot, _domainName);

        const proxyResult = await proxy.balanceOf(account);
        const resolverResult1 = await registry.balanceOf(account);
        const resolverResult2 = await cryptoRegistry.balanceOf(account);
        assert.equal(proxyResult.toString(), resolverResult1.add(resolverResult2).toString());
      });
    })

    describe('exists', () => {
      it('should return false for zero tokenId', async () => {
        assert.equal(await proxy.exists(0), false);
      })

      it('should return false for unknown .wallet domain', async () => {
        const unknownTokenId = await registry.childIdOf(walletRoot, 'unknown');

        assert.equal(await proxy.exists(unknownTokenId), false);
      })

      it('should return false for unknown .crypto domain', async () => {
        const unknownTokenId = await cryptoRegistry.childIdOf(cryptoRoot, 'unknown');

        assert.equal(await proxy.exists(unknownTokenId), false);
      })

      it('should return true for .wallet domain', async () => {
        const _domainName = 'hey_hoy_97hds';
        const tokenId_wallet = await registry.childIdOf(walletRoot, _domainName);
        await registry.mintSLD(accounts[3], walletRoot, _domainName);

        assert.equal(await proxy.exists(tokenId_wallet), true);
      })

      it('should return true for .crypto domain', async () => {
        const _domainName = 'hey_hoy_97hds';
        const tokenId_crypto = await cryptoRegistry.childIdOf(cryptoRoot, _domainName);
        await cryptoMintingController.mintSLD(accounts[3], _domainName);

        assert.equal(await proxy.exists(tokenId_crypto), true);
      })

      // the scenario is not possible in real setup
      it('should return true when both registries known domain', async () => {
        const _domainName = 'hey_hoy_74tbcvl';
        const tokenId = await registry.childIdOf(cryptoRoot, _domainName);
        await registry.mintSLD(accounts[3], cryptoRoot, _domainName);
        await cryptoMintingController.mintSLD(accounts[3], _domainName);

        assert.equal(await proxy.exists(tokenId), true);
      })

      it('should return true for .crypto TLD', async () => {
        assert.equal(await proxy.exists(cryptoRoot), true);
      })
    })
  });

  describe('IRecordReader', () => {
    it('should support IRecordReader interface', async () => {
      /*
       * bytes4(keccak256(abi.encodePacked('get(string,uint256)'))) == 0x1be5e7ed
       * bytes4(keccak256(abi.encodePacked('getByHash(uint256,uint256)'))) == 0x672b9f81
       * bytes4(keccak256(abi.encodePacked('getMany(string[],uint256)'))) == 0x1bd8cc1a
       * bytes4(keccak256(abi.encodePacked('getManyByHash(uint256[],uint256)'))) == 0xb85afd28
       *
       * => 0x1be5e7ed ^ 0x672b9f81 ^ 0x1bd8cc1a ^ 0xb85afd28 == 0xdf4c495e
       */
      const isSupport = await proxy.supportsInterface('0xdf4c495e');
      assert.isTrue(isSupport);
    });

    describe('get', () => {
      it('should return value of record for .wallet domain', async () => {
        await registry.set('get_key_39', 'value1', tokenId_wallet);

        const proxyResult = await proxy.get('get_key_39', tokenId_wallet);
        const resolverResult = await registry.get('get_key_39', tokenId_wallet);

        assert.equal(proxyResult, resolverResult);
        assert.equal(resolverResult, 'value1');
      });

      it('should return value of record for .crypto domain', async () => {
        await cryptoResolver.set('get_key_134', 'value12', tokenId_crypto);

        const proxyResult = await proxy.get('get_key_134', tokenId_crypto);
        const resolverResult = await cryptoResolver.get('get_key_134', tokenId_crypto);

        assert.equal(proxyResult, resolverResult);
        assert.equal(resolverResult, 'value12');
      });
    })

    describe('getMany', () => {
      it('should return list with empty value for unregistered key', async () => {
        const result = await proxy.getMany([keys[0]], tokenId_wallet);
        assert.equal(result.length, 1);
        assert.equal(result[0], '');
      });

      it('should return list with single value for .wallet domain', async () => {
        const [key] = keys;
        const [value] = values;
        await registry.set(key, value, tokenId_wallet);

        const proxyResult = await proxy.getMany([key], tokenId_wallet);
        const resolverResult = await registry.getMany([key], tokenId_wallet);

        assert.deepEqual(proxyResult, resolverResult);
        assert.deepEqual(resolverResult, [value]);
      });

      it('should return list with single value for .crypto domain', async () => {
        const [key] = keys;
        const [value] = values;
        await cryptoResolver.set(key, value, tokenId_crypto);

        const proxyResult = await proxy.getMany([key], tokenId_crypto);
        const resolverResult = await cryptoResolver.getMany([key], tokenId_crypto);

        assert.deepEqual(proxyResult, resolverResult);
        assert.deepEqual(resolverResult, [value]);
      });

      it('should return list with multiple values for .wallet domain', async () => {
        for (let i = 0; i < keys.length; i++) {
          await registry.set(keys[i], values[i], tokenId_wallet);
        }

        const result = await proxy.getMany(keys, tokenId_wallet);
        assert.deepEqual(result, values);
      });

      it('should return list with multiple values for .crypto domain', async () => {
        for (let i = 0; i < keys.length; i++) {
          await cryptoResolver.set(keys[i], values[i], tokenId_crypto);
        }

        const result = await proxy.getMany(keys, tokenId_crypto);
        assert.deepEqual(result, values);
      });
    });

    describe('getByHash', () => {
      it('should return value of record for .wallet domain', async () => {
        const keyHash = utils.id('get_key_4235');
        await registry.set('get_key_4235', 'value1454', tokenId_wallet);

        const proxyResult = await proxy.getByHash(keyHash, tokenId_wallet);
        const resolverResult = await registry.getByHash(keyHash, tokenId_wallet);

        assert.deepEqual(proxyResult, resolverResult);
        assert.deepEqual(resolverResult, ['get_key_4235', 'value1454']);
      });

      it('should return value of record for .crypto domain', async () => {
        const keyHash = utils.id('get_key_0946');
        await cryptoResolver.set('get_key_0946', 'value4521', tokenId_crypto);

        const proxyResult = await proxy.getByHash(keyHash, tokenId_crypto);
        const resolverResult = await cryptoResolver.getByHash(keyHash, tokenId_crypto);

        assert.deepEqual(proxyResult, resolverResult);
        assert.deepEqual(resolverResult, ['get_key_0946', 'value4521']);
      });
    })

    describe('getManyByHash', () => {
      it('should return list with empty value for unregistered key', async () => {
        const keyHash = utils.id('key_aaaaaa');
        const result = await proxy.getManyByHash([keyHash], tokenId_wallet);
        assert.deepEqual(result[0], ['']);
      });

      it('should return list with single value for .wallet domain', async () => {
        const [key] = keys;
        const [value] = values;
        const keyHash = utils.id(key);
        await registry.set(key, value, tokenId_wallet);

        const proxyResult = await proxy.getManyByHash([keyHash], tokenId_wallet);
        const resolverResult = await registry.getManyByHash([keyHash], tokenId_wallet);

        assert.deepEqual(proxyResult, resolverResult);
        assert.deepEqual(resolverResult, [[key], [value]]);
      });

      it('should return list with single value for .crypto domain', async () => {
        const [key] = keys;
        const [value] = values;
        const keyHash = utils.id(key);
        await cryptoResolver.set(key, value, tokenId_crypto);

        const proxyResult = await proxy.getManyByHash([keyHash], tokenId_crypto);
        const resolverResult = await cryptoResolver.getManyByHash([keyHash], tokenId_crypto);

        assert.deepEqual(proxyResult, resolverResult);
        assert.deepEqual(resolverResult, [[key], [value]]);
      });
    })
  });

  describe('IDataReader', () => {
    it('should support IDataReader interface', async () => {
      /*
       * bytes4(keccak256(abi.encodePacked('getData(string[],uint256)'))) == 0x91015f6b
       * bytes4(keccak256(abi.encodePacked('getDataForMany(string[],uint256[])'))) == 0x933c051d
       * bytes4(keccak256(abi.encodePacked('getDataByHash(uint256[],uint256)'))) == 0x03280755
       * bytes4(keccak256(abi.encodePacked('getDataByHashForMany(uint256[],uint256[])'))) == 0x869b8884
       * bytes4(keccak256(abi.encodePacked('ownerOfForMany(uint256[])'))) == 0xc15ae7cf
       *
       * => 0x91015f6b ^ 0x933c051d ^ 0x03280755 ^
       *    0x869b8884 ^ 0xc15ae7cf == 0x46d43268
       */
      const isSupport = await proxy.supportsInterface('0x46d43268');
      assert.isTrue(isSupport);
    });

    describe('getData', () => {
      it('should return empty data for non-existing .wallet domain', async () => {
        // arrange
        const _domainName = 'hey_hoy_1037';
        const _tokenId = await registry.childIdOf(walletRoot, _domainName);

        // act
        const data = await proxy.callStatic.getData(keys, _tokenId);

        // asserts
        assert.deepEqual(data, [ZERO_ADDRESS, ZERO_ADDRESS, ['','']]);
      });

      it('should return empty data for non-existing .crypto domain', async () => {
        // arrange
        const _domainName = 'hey_hoy_1037';
        const _tokenId = await cryptoRegistry.childIdOf(cryptoRoot, _domainName);

        // act
        const data = await proxy.callStatic.getData(keys, _tokenId);

        // asserts
        assert.deepEqual(data, [ZERO_ADDRESS, ZERO_ADDRESS, ['','']]);
      });

      it('should return data for .crypto domain', async () => {
        // arrange
        const _domainName = 'hey_hoy_121';
        const _tokenId = await cryptoRegistry.childIdOf(cryptoRoot, _domainName);
        await cryptoMintingController.mintSLDWithResolver(coinbase.address, _domainName, cryptoResolver.address);

        // act
        const data = await proxy.callStatic.getData(keys, _tokenId);

        // asserts
        assert.deepEqual(data, [cryptoResolver.address, coinbase.address, ['','']]);
      });

      it('should return data for .wallet domain', async () => {
        // arrange
        const _domainName = 'hey_hoy_121';
<<<<<<< HEAD
        const _tokenId = await registry.childIdOf(walletRoot, _domainName);
        await registry.mintSLD(coinbase.address, walletRoot, _domainName);
=======
        const _tokenId = await registry.childIdOf(root, _domainName);
        await registry.mint(coinbase, _tokenId, _domainName);
>>>>>>> fe9ed218

        // act
        const data = await proxy.callStatic.getData(keys, _tokenId);

        // asserts
        assert.deepEqual(data, [registry.address, coinbase.address, ['','']]);
      });
    });

    describe('getDataForMany', () => {
      it('should return empty lists for empty list of domains', async () => {
        const data = await proxy.callStatic.getDataForMany([], [])

        assert.deepEqual(data, [[],[],[]]);
      });

      it('should return empty data for non-existing .crypto|.wallet domains', async () => {
        // arrange
        const _domainName = 'hey_hoy_1037';
        const _tokenId_wallet = await registry.childIdOf(walletRoot, _domainName);
        const _tokenId_crypto = await registry.childIdOf(cryptoRoot, _domainName);

        // act
        const data = await proxy.callStatic.getDataForMany(keys, [_tokenId_wallet, _tokenId_crypto]);

        // asserts
        assert.deepEqual(data, [[ZERO_ADDRESS, ZERO_ADDRESS], [ZERO_ADDRESS, ZERO_ADDRESS], [['',''], ['','']]]);
      });

      it('should return data for multiple .crypto|.wallet domains', async () => {
        // arrange
<<<<<<< HEAD
        const _domainName = 'test_1291'
        const _tokenId_wallet = await registry.childIdOf(walletRoot, _domainName);
        const _tokenId_crypto = await registry.childIdOf(cryptoRoot, _domainName);
        await registry.mintSLD(coinbase.address, walletRoot, _domainName);
        await cryptoMintingController.mintSLDWithResolver(coinbase.address, _domainName, cryptoResolver.address);

=======
        const _domainName = 'test_1291';
        const _tokenId = await registry.childIdOf(root, _domainName);
        await registry.mint(accounts[0], _tokenId, _domainName);
>>>>>>> fe9ed218
        for (let i = 0; i < keys.length; i++) {
            await registry.set(keys[i], values[i], _tokenId_wallet);
            await cryptoResolver.set(keys[i], values[i], _tokenId_crypto);
        }

        // act
        const data = await proxy.callStatic.getDataForMany(keys, [_tokenId_wallet, _tokenId_crypto]);

        // assert
        assert.deepEqual(data, [
          [registry.address, cryptoResolver.address],
          [coinbase.address, coinbase.address],
          [['test.value1', 'test.value2'], ['test.value1', 'test.value2']]
        ]);
      });

      it('should return owners for multiple tokens (including unknown)', async () => {
        // arrange
        const unknownTokenId = await registry.childIdOf(cryptoRoot, 'unknown');

        // act
        const data = await proxy.callStatic.getDataForMany([], [tokenId_wallet, unknownTokenId]);
        
        // assert
        assert.deepEqual(data, [
          [registry.address, ZERO_ADDRESS],
          [coinbase.address, ZERO_ADDRESS],
          [[], []]
        ]);
      });
    });

    describe('getDataByHash', () => {
      it('should return empty data for non-existing .wallet domain', async () => {
        // arrange
        const hashes = keys.map(utils.id);
        const _domainName = 'hey_hoy_29224';
        const _tokenId = await registry.childIdOf(walletRoot, _domainName);

        // act
        const data = await proxy.callStatic.getDataByHash(hashes, _tokenId);

        // asserts
        assert.deepEqual(data, [ZERO_ADDRESS, ZERO_ADDRESS, ['',''], ['','']]);
      });

      it('should return empty data for non-existing .crypto domain', async () => {
        // arrange
        const hashes = keys.map(utils.id);
        const _domainName = 'hey_hoy_29228';
        const _tokenId = await cryptoRegistry.childIdOf(cryptoRoot, _domainName);

        // act
        const data = await proxy.callStatic.getDataByHash(hashes, _tokenId);

        // asserts
        assert.deepEqual(data, [ZERO_ADDRESS, ZERO_ADDRESS, ['',''], ['','']]);
      });

      it('should return data by hashes for .crypto domain', async () => {
        // arrange
        const hashes = keys.map(utils.id);
        const _domainName = 'hey_hoy_292';
        const _tokenId = await cryptoRegistry.childIdOf(cryptoRoot, _domainName);
        await cryptoMintingController.mintSLDWithResolver(coinbase.address, _domainName, cryptoResolver.address);
        for (let i = 0; i < keys.length; i++) {
            await cryptoResolver.set(keys[i], values[i], _tokenId);
        }

        // act
        const data = await proxy.callStatic.getDataByHash(hashes, _tokenId);

        // assert
        assert.deepEqual(data, [
          cryptoResolver.address,
          coinbase.address,
          keys,
          values
        ]);
      });

      it('should return data by hashes for .wallet domain', async () => {
        // arrange
        const hashes = keys.map(utils.id);
        const _domainName = 'hey_hoy_292';
        const _tokenId = await registry.childIdOf(walletRoot, _domainName);
        await registry.mintSLD(coinbase.address, walletRoot, _domainName);
        for (let i = 0; i < keys.length; i++) {
            await registry.set(keys[i], values[i], _tokenId);
        }

        // act
        const data = await proxy.callStatic.getDataByHash(hashes, _tokenId);

        // assert
        assert.deepEqual(data, [
          registry.address,
          coinbase.address,
          keys,
          values
        ]);
      });
    });

    describe('getDataByHashForMany', () => {
      it('should return empty lists for empty list of domains', async () => {
        const data = await proxy.callStatic.getDataByHashForMany([], [])

        assert.deepEqual(data, [[], [], [], []]);
      });

      it('should return empty data for non-existing .crypto|.wallet domains', async () => {
        // arrange
        const hashes = keys.map(utils.id);
        const _domainName = 'hey_hoy_1037';
        const _tokenId_wallet = await registry.childIdOf(walletRoot, _domainName);
        const _tokenId_crypto = await registry.childIdOf(cryptoRoot, _domainName);

        // act
        const data = await proxy.callStatic.getDataByHashForMany(hashes, [_tokenId_wallet, _tokenId_crypto]);

        // asserts
        assert.deepEqual(data, [
          [ZERO_ADDRESS, ZERO_ADDRESS],
          [ZERO_ADDRESS, ZERO_ADDRESS],
          [['',''], ['','']],
          [['',''], ['','']]
        ]);
      });

      it('should return data for multiple .crypto|.wallet domains', async () => {
        // arrange
<<<<<<< HEAD
=======
        const _domainName = 'test_1082q';
        const _tokenId = await registry.childIdOf(root, _domainName);
        await registry.mint(accounts[0], _tokenId, _domainName);
>>>>>>> fe9ed218
        const hashes = keys.map(utils.id);
        const _domainName = 'test_1082q'
        const _tokenId_wallet = await registry.childIdOf(walletRoot, _domainName);
        const _tokenId_crypto = await registry.childIdOf(cryptoRoot, _domainName);
        await registry.mintSLD(coinbase.address, walletRoot, _domainName);
        await cryptoMintingController.mintSLDWithResolver(coinbase.address, _domainName, cryptoResolver.address);

        for (let i = 0; i < keys.length; i++) {
            await registry.set(keys[i], values[i], _tokenId_wallet);
            await cryptoResolver.set(keys[i], values[i], _tokenId_crypto);
        }

        // act
        const data = await proxy.callStatic.getDataByHashForMany(hashes, [_tokenId_wallet, _tokenId_crypto]);

        // assert
        assert.deepEqual(data, [
          [registry.address, cryptoResolver.address],
          [coinbase.address, coinbase.address],
          [['test.key1', 'test.key2'], ['test.key1', 'test.key2']],
          [['test.value1', 'test.value2'], ['test.value1', 'test.value2']]
        ]);
      });

      it('should return owners for multiple domains (including unknown)', async () => {
        // arrange
        const unknownTokenId = await registry.childIdOf(cryptoRoot, 'unknown');

        // act
        const data = await proxy.callStatic.getDataByHashForMany([], [tokenId_wallet, unknownTokenId]);

        // assert
        assert.deepEqual(data, [
          [registry.address, ZERO_ADDRESS],
          [coinbase.address, ZERO_ADDRESS],
          [[], []],
          [[], []]
        ]);
      });
    });

    describe('ownerOfForMany', () => {
      it('should return empty owner for unknown domain', async () => {
        const unknownTokenId = await registry.childIdOf(cryptoRoot, 'unknown');
        const owners = await proxy.callStatic.ownerOfForMany([unknownTokenId]);
        assert.deepEqual(owners, [ZERO_ADDRESS]);
      });

      it('should return empty list for empty list of domains', async () => {
        const owners = await proxy.callStatic.ownerOfForMany([]);
        assert.deepEqual(owners, []);
      });

      it('should return owners for multiple .crypto|.wallet domains', async () => {
        // arrange
<<<<<<< HEAD
        const _domainName = 'test_1211'
        const _tokenId_wallet = await registry.childIdOf(walletRoot, _domainName);
        const _tokenId_crypto = await registry.childIdOf(cryptoRoot, _domainName);
        await registry.mintSLD(accounts[0], walletRoot, _domainName);
        await cryptoMintingController.mintSLDWithResolver(coinbase.address, _domainName, cryptoResolver.address);
=======
        const _domainName = 'test_1211';
        const _tokenId = await registry.childIdOf(root, _domainName);
        await registry.mint(accounts[0], _tokenId, _domainName);
>>>>>>> fe9ed218

        // act
        const owners = await proxy.callStatic.ownerOfForMany([tokenId_wallet, _tokenId_wallet, _tokenId_crypto]);

        // assert
        assert.deepEqual(owners, [coinbase.address, accounts[0], coinbase.address]);
      });

      it('should return owners for multiple domains (including unknown)', async () => {
        // arrange
        const unknownTokenId = await registry.childIdOf(cryptoRoot, 'unknown');

        // act
        const owners = await proxy.callStatic.ownerOfForMany([tokenId_wallet, unknownTokenId]);

        // assert
        assert.deepEqual(owners, [coinbase.address, ZERO_ADDRESS]);
      });
    });
  });
});<|MERGE_RESOLUTION|>--- conflicted
+++ resolved
@@ -37,14 +37,9 @@
     await cryptoRegistry.addController(cryptoMintingController.address);
     cryptoResolver = await CryptoResolver.deploy(cryptoRegistry.address, cryptoMintingController.address);
 
-<<<<<<< HEAD
     // mint .crypto
     tokenId_wallet = await registry.childIdOf(walletRoot, domainName);
-    await registry.mintSLD(coinbase.address, walletRoot, domainName);
-=======
-    tokenId = await registry.childIdOf(root, domainName);
-    await registry.mint(coinbase, tokenId, domainName);
->>>>>>> fe9ed218
+    await registry.mint(coinbase.address, tokenId_wallet, domainName);
 
     // mint .wallet
     tokenId_crypto = await registry.childIdOf(cryptoRoot, domainName);
@@ -267,7 +262,8 @@
         const _domainName = 'hey_hoy_23bkkcbv';
         const account = accounts[7];
         await cryptoMintingController.mintSLD(account, _domainName);
-        await registry.mintSLD(account, walletRoot, _domainName);
+        const tokenId = await proxy.childIdOf(walletRoot, _domainName);
+        await registry.mint(account, tokenId, _domainName);
 
         const proxyResult = await proxy.balanceOf(account);
         const resolverResult1 = await registry.balanceOf(account);
@@ -296,7 +292,7 @@
       it('should return true for .wallet domain', async () => {
         const _domainName = 'hey_hoy_97hds';
         const tokenId_wallet = await registry.childIdOf(walletRoot, _domainName);
-        await registry.mintSLD(accounts[3], walletRoot, _domainName);
+        await registry.mint(accounts[3], tokenId_wallet, _domainName);
 
         assert.equal(await proxy.exists(tokenId_wallet), true);
       })
@@ -313,7 +309,7 @@
       it('should return true when both registries known domain', async () => {
         const _domainName = 'hey_hoy_74tbcvl';
         const tokenId = await registry.childIdOf(cryptoRoot, _domainName);
-        await registry.mintSLD(accounts[3], cryptoRoot, _domainName);
+        await registry.mint(accounts[3], tokenId, _domainName);
         await cryptoMintingController.mintSLD(accounts[3], _domainName);
 
         assert.equal(await proxy.exists(tokenId), true);
@@ -527,13 +523,8 @@
       it('should return data for .wallet domain', async () => {
         // arrange
         const _domainName = 'hey_hoy_121';
-<<<<<<< HEAD
         const _tokenId = await registry.childIdOf(walletRoot, _domainName);
-        await registry.mintSLD(coinbase.address, walletRoot, _domainName);
-=======
-        const _tokenId = await registry.childIdOf(root, _domainName);
-        await registry.mint(coinbase, _tokenId, _domainName);
->>>>>>> fe9ed218
+        await registry.mint(coinbase.address, _tokenId, _domainName);
 
         // act
         const data = await proxy.callStatic.getData(keys, _tokenId);
@@ -565,18 +556,11 @@
 
       it('should return data for multiple .crypto|.wallet domains', async () => {
         // arrange
-<<<<<<< HEAD
         const _domainName = 'test_1291'
         const _tokenId_wallet = await registry.childIdOf(walletRoot, _domainName);
         const _tokenId_crypto = await registry.childIdOf(cryptoRoot, _domainName);
-        await registry.mintSLD(coinbase.address, walletRoot, _domainName);
+        await registry.mint(coinbase.address, _tokenId_wallet, _domainName);
         await cryptoMintingController.mintSLDWithResolver(coinbase.address, _domainName, cryptoResolver.address);
-
-=======
-        const _domainName = 'test_1291';
-        const _tokenId = await registry.childIdOf(root, _domainName);
-        await registry.mint(accounts[0], _tokenId, _domainName);
->>>>>>> fe9ed218
         for (let i = 0; i < keys.length; i++) {
             await registry.set(keys[i], values[i], _tokenId_wallet);
             await cryptoResolver.set(keys[i], values[i], _tokenId_crypto);
@@ -663,7 +647,7 @@
         const hashes = keys.map(utils.id);
         const _domainName = 'hey_hoy_292';
         const _tokenId = await registry.childIdOf(walletRoot, _domainName);
-        await registry.mintSLD(coinbase.address, walletRoot, _domainName);
+        await registry.mint(coinbase.address, _tokenId, _domainName);
         for (let i = 0; i < keys.length; i++) {
             await registry.set(keys[i], values[i], _tokenId);
         }
@@ -709,17 +693,11 @@
 
       it('should return data for multiple .crypto|.wallet domains', async () => {
         // arrange
-<<<<<<< HEAD
-=======
-        const _domainName = 'test_1082q';
-        const _tokenId = await registry.childIdOf(root, _domainName);
-        await registry.mint(accounts[0], _tokenId, _domainName);
->>>>>>> fe9ed218
         const hashes = keys.map(utils.id);
         const _domainName = 'test_1082q'
         const _tokenId_wallet = await registry.childIdOf(walletRoot, _domainName);
         const _tokenId_crypto = await registry.childIdOf(cryptoRoot, _domainName);
-        await registry.mintSLD(coinbase.address, walletRoot, _domainName);
+        await registry.mint(coinbase.address, _tokenId_wallet, _domainName);
         await cryptoMintingController.mintSLDWithResolver(coinbase.address, _domainName, cryptoResolver.address);
 
         for (let i = 0; i < keys.length; i++) {
@@ -770,17 +748,11 @@
 
       it('should return owners for multiple .crypto|.wallet domains', async () => {
         // arrange
-<<<<<<< HEAD
-        const _domainName = 'test_1211'
+        const _domainName = 'test_125t'
         const _tokenId_wallet = await registry.childIdOf(walletRoot, _domainName);
         const _tokenId_crypto = await registry.childIdOf(cryptoRoot, _domainName);
-        await registry.mintSLD(accounts[0], walletRoot, _domainName);
+        await registry.mint(accounts[0], _tokenId_wallet, _domainName);
         await cryptoMintingController.mintSLDWithResolver(coinbase.address, _domainName, cryptoResolver.address);
-=======
-        const _domainName = 'test_1211';
-        const _tokenId = await registry.childIdOf(root, _domainName);
-        await registry.mint(accounts[0], _tokenId, _domainName);
->>>>>>> fe9ed218
 
         // act
         const owners = await proxy.callStatic.ownerOfForMany([tokenId_wallet, _tokenId_wallet, _tokenId_crypto]);

--- conflicted
+++ resolved
@@ -22,34 +22,23 @@
   before(async () => {
     [coinbase, account] = await ethers.getSigners();
 
-<<<<<<< HEAD
     UNSRegistry = await ethers.getContractFactory('UNSRegistryV01');
-    ReverseResolver = await ethers.getContractFactory('ReverseResolver');
 
-=======
-    // Deploy UNS.
-    UNSRegistry = await ethers.getContractFactory(
-      'contracts/UNSRegistryV01.sol:UNSRegistryV01',
-    );
->>>>>>> b8707709
     unsRegistry = await upgrades.deployProxy(UNSRegistry, [coinbase.address], {
       initializer: 'initialize',
     });
 
     // Deploy CNS.
-    CNSRegistry = await ethers.getContractFactory('dot-crypto/contracts/CNSRegistry.sol:CNSRegistry');
-    CNSMintingController =
-      await ethers.getContractFactory('dot-crypto/contracts/controllers/MintingController.sol:MintingController');
-    CNSResolver = await ethers.getContractFactory('dot-crypto/contracts/Resolver.sol:Resolver');
+    CNSRegistry = await ethers.getContractFactory('CNSRegistry');
+    CNSMintingController = await ethers.getContractFactory('MintingController');
+    CNSResolver = await ethers.getContractFactory('Resolver');
     cnsRegistry = await CNSRegistry.deploy();
     cnsMintingController = await CNSMintingController.deploy(cnsRegistry.address);
     await cnsRegistry.addController(cnsMintingController.address);
     cnsResolver = await CNSResolver.deploy(cnsRegistry.address, cnsMintingController.address);
 
     // Deploy Reverse Resolver.
-    ReverseResolver = await ethers.getContractFactory(
-      'contracts/ReverseResolver.sol:ReverseResolver',
-    );
+    ReverseResolver = await ethers.getContractFactory('ReverseResolver');
     reverseResolver = await upgrades.deployProxy(
       ReverseResolver,
       [unsRegistry.address, '0x0000000000000000000000000000000000000000'],

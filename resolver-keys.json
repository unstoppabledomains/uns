--- conflicted
+++ resolved
@@ -105,14 +105,11 @@
       "deprecatedKeyName": "ZEC",
       "deprecated": false,
       "validationRegex": "^z([a-zA-Z0-9]){94}$|^zs1([a-zA-Z0-9]){75}$|^t([a-zA-Z0-9]){34}$"
-<<<<<<< HEAD
-=======
     },
     "crypto.YEC.address": {
       "deprecatedKeyName": "YEC",
       "deprecated": false,
       "validationRegex": "^y([a-zA-Z0-9]){94}$|^ys1([a-zA-Z0-9]){75}$|^s([a-zA-Z0-9]){34}$"
->>>>>>> 129f3023
     },
     "crypto.ADA.address": {
       "deprecatedKeyName": "ADA",

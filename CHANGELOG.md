<<<<<<< HEAD
## vNext
- Upgrade Hardhat to v2.11.0 post-Merge test
=======
## v0.5.16

- Upgrade UNSRegistry@0.5.1 on Mainnet and Polygon
- Upgrade MintingManager@0.3.4 on Mainnet and Polygon

## v0.5.15

- Add `FET` as a multi-chain token to resolver list

## v0.5.14

- Add `FAB` token to resolver list

## v0.5.13

- Add `FIRO` token to resolver list
- Mark `XZC` token as deprecated

## v0.5.12

- Upgrade UNSRegistry@0.5.1 on Goerli and Mumbai
- Upgrade MintingManager@0.3.4 on Goerli and Mumbai
>>>>>>> 312cb62f

## v0.5.11

- Added ability to mark tokens as upgraded via MintingManager#upgradeAll
- Fixed the case when domain transfer caused removing of reverse resolution for domain, which wasn't transfered
- Added script to fetch on-chain token list

## v0.5.10

- Add `MOBX` token to resolver list
- Update `@openzeppelin/contracts-upgradeable` to 4.7.3 (https://github.com/OpenZeppelin/openzeppelin-contracts/security/advisories/GHSA-4h98-2769-gh6h)

## v0.5.8

- Add `GALA` token to resolver list

## v0.5.7

- Upgrade UNSRegistry@0.5.0 on Mainnet and Polygon

## v0.5.6

- Add regexes to coins with `validationRegex` property set to `null` value in the resolver list

## v0.5.5

- Add `B2M` token to resolver list

## v0.5.4

- Add `DOG` token to resolver list

## v0.5.3

- Fix ganache initializations for versions 7.1.0 and higher

## v0.5.2

- Upgrade UNSRegistry@0.5.0 on Goerli and Mumbai

## v0.5.1

- Rename ERC1271SmartWalletMock to ERC1271SimpleWallet
- Add ERC1271SimpleWallet ABI

## v0.5.0

- Update `solc` to 0.8.4
- Update `@openzeppelin/contracts-upgradeable` to 4.7.1 (https://github.com/advisories/GHSA-4g63-c64m-25w9)
- UNSRegistry@0.5.0 increase version due to `ERC721` contract update with segnificant changes (eg. `ERC721: owner query for nonexistent token` error replaced by `ERC721: invalid token ID`, it might be important for clients)
- MintingManager@0.3.3 increase version due to `Initializable` contract update

## v0.4.10

- Add `OKC` token to resolver list

## v0.4.9

- Added configuring reverse resolution on minting automatically

## v0.4.8

- Added `YLD` token to resolver list

## v0.4.7

- Remove TwitterValidationOperator and related contracts

## v0.4.6

- Renamed 'MockCheckpointManager' to 'SimpleCheckpointManager'

## v0.4.5

- Added `NewHeaderBlock` event to `MockCheckpointManager`
- Improved `sandbox:rebuild` so that it now updates `uns-config.json`

## v0.4.4

- UNSRegistry@0.4.1 - receives support for smart contract wallet meta-transactions

## v0.4.3

- Add `.unstoppable` TLD

## v0.4.2

- Add `.zil` and `.polygon` TLDs

## v0.4.1

- Remove invalid ELA versions

## v0.4.0

- UNSRegistry@0.4.0 receives the Reverse Registry support
- ProxyReader@0.2.3 receives reverse records reading
- Remove ReverseResolver contract
- Upgrade Hardhat to v2.9.2
- Upgrade Sandbox to v0.6

### Migration notes

- Upgrade UNSRegistry without storage layout check (`unsafeSkipStorageCheck`)
- Deploy ProxyReader (current move to legacy)
- Deploy ResolverForwarder (current move to legacy)

## v0.2.3

- Upgrade Sandbox to v0.5
- Remove Rinkeby from config

## v0.2.2

- Update BTC regex to support BECH32 (P2WSH) address format
- Fix ZEC sapling regexp
- Add YEC regexp for Ycash support

## v0.2.1

- Upgrade Ganache to v7.0.0
- Upgrade Sandbox to v0.4

## v0.2.0

- ProxyReader@0.2.2 receives unbreakable resolve's data reading
- UNSRegistry@0.3.0 receives the ability to withdraw tokens from L2
- SafeMath is redundant for solidity v0.8 (ProxyReader and TwitterValidationOperator affected)
- Remove WhitelistedMinter from deployment of CNS
- Remove legacy meta-transactions from UNSRegistryForwarder
- Remove Relayer contract, release MintingManager@0.3.0
- Disable minting legacy free domains (`udtestdev-` legacy free domain prefix). New free domain prefix `uns-devtest-`
- UNSRegistry@0.3.0 receives L2 Polygon support
  - RootRigistry - abstract contract implements L1-side Polygon support
  - ChildRegistry - abstract contract implements L2-side Polygon support

### Migration notes

- MintingManager contract requires post-upgrade operation. MintingManager minter role should be removed from MintingManager.
- UNSRegistry contract requires post-upgrade operations:
  - CNSRegistry address should be added by calling function `setCNSRegistry`
  - RootChainManager address should be added by calling function `setRootChainManager`

## v0.1.0

NOTE: the version aggregates different project's iterations

- Contracts:
  - UNSRegistry
  - MintingManager
  - ProxyReader
  - Forwarders
  - ReverseResolver
- Supported networks:
  - mainnet:1
  - rinkeby:4
  - goerli:5
  - sandbox:1337
  - polygon:137
  - mumbai:80001
- [Sandbox](./sandbox/README.md)
- [UNS config](./uns-config.json)
- [Resolver keys](./resolver-keys.json)<|MERGE_RESOLUTION|>--- conflicted
+++ resolved
@@ -1,7 +1,7 @@
-<<<<<<< HEAD
 ## vNext
+
 - Upgrade Hardhat to v2.11.0 post-Merge test
-=======
+
 ## v0.5.16
 
 - Upgrade UNSRegistry@0.5.1 on Mainnet and Polygon
@@ -24,7 +24,6 @@
 
 - Upgrade UNSRegistry@0.5.1 on Goerli and Mumbai
 - Upgrade MintingManager@0.3.4 on Goerli and Mumbai
->>>>>>> 312cb62f
 
 ## v0.5.11
 

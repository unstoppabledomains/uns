<<<<<<< HEAD
## v0.6.7
- Add `SUI` token to resolver list
=======
## v0.6.8

- Mark `ERC20`, `BEP20`, and `MATIC` versions for `Railgun` as deprecated

## v0.6.7
- Deploy ProxyReader@0.4.0 on Goerli, Mumbai, Mainnet and Polygon
>>>>>>> 7a852405

## v0.6.6
- Made ProxyReader@0.4.0 upgradeable

## v0.6.5
- Remove MintingManager._ownerOf and use exists & ownerOf instead

## v0.6.4
- Migrated the repository to `typescript`

## v0.6.3

- Upgrade UNSRegistry@0.6.0 on Mainnet and Polygon
- Upgrade MintingManager@0.4.0 on Mainnet and Polygon
- Upgrade ProxyReader@0.3.0 on Goerli, Mumbai, Mainnet and Polygon

## v0.6.2

- Update `KLV` regular expression

## v0.6.1

- Upgrade UNSRegistry@0.6.0 on Goerli and Mumbai
- Upgrade MintingManager@0.4.0 on Goerli and Mumbai

## v0.6.0

- UNSRegistry@0.6.0 receives support for subdomains
- MintingManager@0.4.0 receives support for subdomains
- ProxyReader@0.3.0 receives support for subdomains

## v0.5.22
- Add DotCoinBurner smart contract to support batch returns of .coin domains

## v0.5.21

- Add `.klever` TLD

## v0.5.20

- Added ability to burn TLD tokens via MintingManager#burnTLDL1
- Added ability to move TLD tokens ownership to MintingManager via MintingManager#moveTLDOwnershipL2

## v0.5.19

- Update `HBAR` regular expression

## v0.5.18

- Add `0ZK` token to resolver list

## v0.5.17

- Add `BEAM` token to resolver list
- Upgrade Hardhat to v2.11.0 post-Merge test

## v0.5.16

- Upgrade UNSRegistry@0.5.1 on Mainnet and Polygon
- Upgrade MintingManager@0.3.4 on Mainnet and Polygon

## v0.5.15

- Add `FET` as a multi-chain token to resolver list

## v0.5.14

- Add `FAB` token to resolver list

## v0.5.13

- Add `FIRO` token to resolver list
- Mark `XZC` token as deprecated

## v0.5.12

- Upgrade UNSRegistry@0.5.1 on Goerli and Mumbai
- Upgrade MintingManager@0.3.4 on Goerli and Mumbai

## v0.5.11

- Added ability to mark tokens as upgraded via MintingManager#upgradeAll
- Fixed the case when domain transfer caused removing of reverse resolution for domain, which wasn't transfered
- Added script to fetch on-chain token list

## v0.5.10

- Add `MOBX` token to resolver list
- Update `@openzeppelin/contracts-upgradeable` to 4.7.3 (https://github.com/OpenZeppelin/openzeppelin-contracts/security/advisories/GHSA-4h98-2769-gh6h)

## v0.5.8

- Add `GALA` token to resolver list

## v0.5.7

- Upgrade UNSRegistry@0.5.0 on Mainnet and Polygon

## v0.5.6

- Add regexes to coins with `validationRegex` property set to `null` value in the resolver list

## v0.5.5

- Add `B2M` token to resolver list

## v0.5.4

- Add `DOG` token to resolver list

## v0.5.3

- Fix ganache initializations for versions 7.1.0 and higher

## v0.5.2

- Upgrade UNSRegistry@0.5.0 on Goerli and Mumbai

## v0.5.1

- Rename ERC1271SmartWalletMock to ERC1271SimpleWallet
- Add ERC1271SimpleWallet ABI

## v0.5.0

- Update `solc` to 0.8.4
- Update `@openzeppelin/contracts-upgradeable` to 4.7.1 (https://github.com/advisories/GHSA-4g63-c64m-25w9)
- UNSRegistry@0.5.0 increase version due to `ERC721` contract update with segnificant changes (eg. `ERC721: owner query for nonexistent token` error replaced by `ERC721: invalid token ID`, it might be important for clients)
- MintingManager@0.3.3 increase version due to `Initializable` contract update

## v0.4.10

- Add `OKC` token to resolver list

## v0.4.9

- Added configuring reverse resolution on minting automatically

## v0.4.8

- Added `YLD` token to resolver list

## v0.4.7

- Remove TwitterValidationOperator and related contracts

## v0.4.6

- Renamed 'MockCheckpointManager' to 'SimpleCheckpointManager'

## v0.4.5

- Added `NewHeaderBlock` event to `MockCheckpointManager`
- Improved `sandbox:rebuild` so that it now updates `uns-config.json`

## v0.4.4

- UNSRegistry@0.4.1 - receives support for smart contract wallet meta-transactions

## v0.4.3

- Add `.unstoppable` TLD

## v0.4.2

- Add `.zil` and `.polygon` TLDs

## v0.4.1

- Remove invalid ELA versions

## v0.4.0

- UNSRegistry@0.4.0 receives the Reverse Registry support
- ProxyReader@0.2.3 receives reverse records reading
- Remove ReverseResolver contract
- Upgrade Hardhat to v2.9.2
- Upgrade Sandbox to v0.6

### Migration notes

- Upgrade UNSRegistry without storage layout check (`unsafeSkipStorageCheck`)
- Deploy ProxyReader (current move to legacy)
- Deploy ResolverForwarder (current move to legacy)

## v0.2.3

- Upgrade Sandbox to v0.5
- Remove Rinkeby from config

## v0.2.2

- Update BTC regex to support BECH32 (P2WSH) address format
- Fix ZEC sapling regexp
- Add YEC regexp for Ycash support

## v0.2.1

- Upgrade Ganache to v7.0.0
- Upgrade Sandbox to v0.4

## v0.2.0

- ProxyReader@0.2.2 receives unbreakable resolve's data reading
- UNSRegistry@0.3.0 receives the ability to withdraw tokens from L2
- SafeMath is redundant for solidity v0.8 (ProxyReader and TwitterValidationOperator affected)
- Remove WhitelistedMinter from deployment of CNS
- Remove legacy meta-transactions from UNSRegistryForwarder
- Remove Relayer contract, release MintingManager@0.3.0
- Disable minting legacy free domains (`udtestdev-` legacy free domain prefix). New free domain prefix `uns-devtest-`
- UNSRegistry@0.3.0 receives L2 Polygon support
  - RootRigistry - abstract contract implements L1-side Polygon support
  - ChildRegistry - abstract contract implements L2-side Polygon support

### Migration notes

- MintingManager contract requires post-upgrade operation. MintingManager minter role should be removed from MintingManager.
- UNSRegistry contract requires post-upgrade operations:
  - CNSRegistry address should be added by calling function `setCNSRegistry`
  - RootChainManager address should be added by calling function `setRootChainManager`

## v0.1.0

NOTE: the version aggregates different project's iterations

- Contracts:
  - UNSRegistry
  - MintingManager
  - ProxyReader
  - Forwarders
  - ReverseResolver
- Supported networks:
  - mainnet:1
  - rinkeby:4
  - goerli:5
  - sandbox:1337
  - polygon:137
  - mumbai:80001
- [Sandbox](./sandbox/README.md)
- [UNS config](./uns-config.json)
- [Resolver keys](./resolver-keys.json)<|MERGE_RESOLUTION|>--- conflicted
+++ resolved
@@ -1,14 +1,11 @@
-<<<<<<< HEAD
-## v0.6.7
+## v0.6.9
 - Add `SUI` token to resolver list
-=======
 ## v0.6.8
 
 - Mark `ERC20`, `BEP20`, and `MATIC` versions for `Railgun` as deprecated
 
 ## v0.6.7
 - Deploy ProxyReader@0.4.0 on Goerli, Mumbai, Mainnet and Polygon
->>>>>>> 7a852405
 
 ## v0.6.6
 - Made ProxyReader@0.4.0 upgradeable

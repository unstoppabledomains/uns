## v0.9.23

<<<<<<< HEAD
- Tld config removed from the Minting manager
- Tld config introduced in the uns repo, constants.ts
- Added a deployment task that mints all TLDs from the TLD config
=======
- Add `FARMS` MATIC token to resolver list
>>>>>>> ab730a3e

## v0.9.22

- Add `.raiin` TLD
- Add `.stepn` TLD

## v0.9.21

- Verify bulks signatures support for Seaport orders
- Add gas estimations for bulk orders fullfillment

## v0.9.20

- Add `.ca` TLD

## v0.9.19

- Deploy `SeaportProxyBuyer@0.1.0` contract to `Polygon` mainnet 

## v0.9.18

- Deploy `SeaportProxyBuyer@0.1.0` contract to `Amoy` testnet

## v0.9.17

- Add minter to `SeaportProxyBuyer` contract in sandbox
- Add USDC addresses to `uns-config.json`

## v0.9.16

- Add `.witg` TLD
- Add `.metropolis` TLD
- Add `.wrkx` TLD
- Add `.secret` TLD

## v0.9.15

- Add SeaportProxyBuyer contract
- Update sandbox RPC server to Foundry Anvil to support cancun hardfork
- Add Seaport contracts to sandbox

## v0.9.14

- Added `scripts/util/deploy_ERC1271SimpleWallet.ts` utility script

## v0.9.13

- Added `USDT` MATIC token to resolver list
- Added `WETH` token to resolver list

## v0.9.12

- Upgraded `UNSRegistry` and `MintingManager` on Polygon Mainnet

## v0.9.11

- Switched verification scripts to use Polygonscan for Amoy

## v0.9.10

- Migrated to `ethers@6`, updated other dependencies

## v0.9.9

- Add `.clay` TLD

## v0.9.8

- Fixed MintableERC721Predicate deployment block for sepolia

## v0.9.7

- Deployed smart contracts to Sepolia, Amoy
- Removed Goerli, Mumbai

## v0.9.6

- Add `.pog` TLD

## v0.9.5

- Add `.bitget` TLD

## v0.9.4

- Upgraded `UNSRegistry` and `MintingManager` on mumbai

## v0.9.3

- Added `unlock` to UNSRegistry@0.9.1
- Added `revoke` to MintingManager@0.5.1 used to revoke expirable domains

## v0.9.2

- Add `.austin` TLD

## v0.9.1

- Add ENS `Root` contract to sandbox

## v0.9.0

- `UNSRegistry@0.9.0` receives support for expirable domains
- `MintingManager@0.5.0` receives support for expirable domains, TLDs

## v0.8.49

- Add `.pudgy` TLD

## v0.8.48

- Add hdkey to dependencies

## v0.8.47

- Add `NIBI` token

## v0.8.46

- Deployed ZilliqaRecover to polygon mainnet

## v0.8.45

- Deprecated `OKC` ERC20 and added `OKB` ERC20

## v0.8.44

- Fix missing config variables

## v0.8.43

- Added ZilliqaRecover contract

## v0.8.42

- Added test for Multicall + ERC2771 malicious calldata

## v0.8.41

- Add `.altimist` TLD

## v0.8.40

- Updated `ERG` UNS token validation regex

## v0.8.39

- Updated `ADA` ENS token validation regex

## v0.8.38

- Update regex validation across a set of tokens

## v0.8.37

- Add ENS DNSSEC smart contracts to configs, artifacts and sandbox

## v0.8.36

- Upgraded `MintingManager@0.4.18` on Mumbai and Polygon mainnet

## v0.8.35

- `MintingManager@0.4.18` added cross-chain replay protection for on-chain purchases

## v0.8.34

- Upgraded `MintingManager@0.4.17` on Mumbai and Polygon mainnet

## v0.8.33

- Added legacy public resolver addresses to ens config

## v0.8.32

- `MintingManager@0.4.17` receives support for on-chain purchases with native tokens and ERC20

## v0.8.31

- Fix LegacyETHRegistrarController ABI

## v0.8.30

- Upgraded ENSCustody@0.1.3 on Goerli and Mainnet

## v0.8.29

- London hardfork enabled in Sandbox

## v0.8.28

- ENSCustody@0.1.3 - Added `owner` parameter into `data` when depositing into custody

## v0.8.27

- Set default resolver in ReverseRegistrar

## v0.8.26

- Fix ENS custody deployment task

## v0.8.25

- Add `.go` TLD

## v0.8.24

- Add Legacy ETH registrar controller to ens-config.json, sandbox and artifacts

## v0.8.23

- Upgraded ENSCustody@0.1.2 on Goerli

## v0.8.22

- Add Legacy ENS registry to artifacts and to sandbox

## v0.8.21

- Add legacy ENS registries to `ens-config.json`

## v0.8.20

- ENSCustody@0.1.2 - Added ability to custody ERC1155 & ERC721 ENS tokens

## v0.8.19

- Update `SUI` token regex

## v0.8.18

- Upgrade ENSCustody@0.1.1 on Goerli and Mainnet

## v0.8.17

- Allow ENS domains renewal for non-parked domains

## v0.8.16

- Upgrade ProxyReader@0.5.0 on Mainnet and Polygon

## v0.8.15

- Deploy ENSCustody@0.1.0 on Mainnet

## v0.8.14

- Deploy ENSCustody@0.1.0 to Goerli

## v0.8.13

- Deploy ENSCustody@0.1.0 to sandbox

## v0.8.12

- Add ENS config
- Deploy ENS to sandbox

## v0.8.11

- Add ENSCustody contract to support ENS domains custody

## v0.8.10

- Upgrade ProxyReader@0.5.0 on Goerli and Mumbai

## v0.8.9

- ProxyReader@0.5.0 receives new blockchain family keys resolution interface

## v0.8.8

- Add `.realm` TLD

## v0.8.7

- Un-deprecate Railgun currencies

## v0.8.6

- Removed `MintingManager#bulkIssue` functionality
- Removed `MintingManager#upgradeAll` functionality

## v0.8.5

- Add `.binanceus` TLD

## v0.8.4

- Upgrade MintingManager@0.4.14 and UNSRegistry@0.8.1 on Polygon

## v0.8.3

- Upgrade MintingManager@0.4.14 and UNSRegistry@0.8.1 on Mumbai

## v0.8.2

- Re-introduced `MintingManager#bulkIssue` functionality
- Re-introduced `MintingManager#upgradeAll` functionality, ensuring it ignores label validation
- Ensured that upgraded tokens could not be used to issue subdomains
- Fixed `multicall` signature override warning

## v0.8.1

- Add `.anime`, `.manga` TLDs

## v0.8.0

- Add `multicall` function to UNSRegistry. The function executes a batch of function calls. It can be used in meta-transactions.

## v0.7.10

- UNSRegistry@0.7.3 cleanup, remove temporary `cleanReverseFromUDContracts` function.

## v0.7.9

- Add temporary `cleanReverseFromUDContracts` function to UNSRegistry in order to remove reverse records assigned to UNS contracts.
- Upgrade UNSRegistry@0.7.2 on Polygon

## v0.7.8

- Upgrade MintingManager@0.4.13 on Mainnet, Polygon, Mumbai, Goerli

## v0.7.7

- Issuing of subdomains with reverse record is limited in MintingManager. It is possible to set a reverse record to the same address as the parent domain owner.

## v0.7.6

- Add `MCONTENT` token for `ERC20` && `BEP20` to resolver list

## v0.7.5

- Remove `backfillReverseNames(string[][])` function from `UNSRegistry`
- Remove `backfillReverseNames(string[][])` function from `MintingManager`

## v0.7.4

- Upgraded yarn version to `v3`. Deduped some packages.

## v0.7.3

- Add `VERSE` token to resolver list

## v0.7.2

- Upgrade UNSRegistry@0.7.0 on Mainnet, Polygon, Mumbai, Goerli

## v0.7.1

- Add `HI` token to resolver list

## v0.7.0

### Breaking changes

- Remove `setReverse(uint256)` function from `UNSRegistry`

### Non-breaking changes

- Remove `unlockWithRecords(address,uint256,string[],string[],bool)` function from `UNSRegistry`

## v0.6.39

- Add `.kresus` TLD

## v0.6.38

- Fix `LSK` token regex

## v0.6.37

- Deploy UNSOperator@0.1.0 on Mainnet, Polygon

## v0.6.36

- Upgrade UNSRegistry@0.6.4 on Mainnet, Polygon
- Upgrade MintingManager@0.4.11 on Mainnet, Polygon
- Upgrade ProxyReader@0.4.1 on Mainnet, Polygon

## v0.6.35

- Fix Sandbox to make it possible to run multiple instances (issue since v0.6.4)

## v0.6.34

- Upgrade UNSRegistry@0.6.4 on Goerli, Mumbai
- Upgrade MintingManager@0.4.11 on Goerli, Mumbai
- Upgrade ProxyReader@0.4.1 on Goerli, Mumbai

## v0.6.33

- Add new `setReverse(string[])` function to support unhashing for reverse resolution
- Add `reverseNameOf(address) (string)` function. Returns domain name for provided address
- Mark `setReverse(uint256)` as deprecated. Function will be removed in the next update
- Add temporary `backfillReverseNames(string[][])` function to backfill `tokenId => domainName` mapping for existing reverse resolution records. Function will be removed in the next update

## v0.6.32

- Deploy UNSOperator@0.1.0 on Goerli, Mumbai
- Upgrade MintingManager@0.4.10 on Goerli, Mumbai

## v0.6.31

- MintingManager@0.4.10 fixed minting subdomains from minter when parent is approved for UNSOperator
- UNSOperator@0.1.0 Added plain upgradeable contract
- Ensured dev environments so that hardhat.config.ts and related dependencies are properly included in tests

## v0.6.30

- MintingManager@0.4.9 remove blocklist method

## v0.6.29

- Fix `XLA` token regex

## v0.6.28

- Add `GTH` token to resolver list
- Fix `XLA` token regex

## v0.6.27

- UNSRegistry@0.6.3 Cleanup deprecated methods
- MintingManager@0.4.8 Cleanup deprecated methods

## v0.6.26

- Add OpenZeppelin Defender support
- Upgrade MintingManager@0.4.7 on Goerli

## v0.6.25

- Forbid domain names minting with leading and ending hyphens (`-test1-.crypto`, `unstoppable-.crypto`, etc.)

## v0.6.24

- Add `POKT` token to resolver list
- Add `KAI` token to resolver list
- Add `XLA` token to resolver list
- Add `APT` token to resolver list

## v0.6.23

- Add `.hi` TLD

## v0.6.22

- Add multi-chain records for `BNB` token
- Add multi-chain records for `USDC` token
- Update validation regex for `ONE`
- Update validation regex for `XVG`
- Update validation regex for `LSK`

## v0.6.21

- Add `DESO` token to resolver list
- Add `FLR` token to resolver list
- Add `SGB` token to resolver list

## v0.6.20

- Update validation regex for 'NEAR'

## v0.6.19

- Add `SWEAT` token to resolver list

## v0.6.18

- Blocklist cleanup
- Pausable cleanup
- MintingManager@0.4.6 isBlocklistDisabled removed

## v0.6.17

- MintingManager@0.4.5 fix domain label validation
- Upgrade MintingManager@0.4.5 on Goerli, Mumbai, Mainnet and Polygon

## v0.6.16

- Upgrade UNSRegistry@0.6.2 on Goerli, Mumbai, Mainnet and Polygon
- Upgrade MintingManager@0.4.4 on Goerli, Mumbai, Mainnet and Polygon

## v0.6.15

- MintingManager@0.4.4 added domain label validation

## v0.6.14

- Added enforcing minting, bulkMint support

## v0.6.13

- [Bugfix] Sandbox deployment

## v0.6.12

- Automated release workflow, fixed TS build

## v0.6.11

- UNSRegistry@0.6.1 cleanup
- MintingManager@0.4.2 cleanup

## v0.6.10

- Deploy new version of DotCoinBurner contract with indexed `BatchCompleted` event properties

## v0.6.9

- Add `SUI` and `MOON` tokens to resolver list

## v0.6.8

- Mark `ERC20`, `BEP20`, and `MATIC` versions for `Railgun` as deprecated

## v0.6.7

- Deploy ProxyReader@0.4.0 on Goerli, Mumbai, Mainnet and Polygon

## v0.6.6

- Made ProxyReader@0.4.0 upgradeable

## v0.6.5

- Remove MintingManager.\_ownerOf and use exists & ownerOf instead

## v0.6.4

- Migrated the repository to `typescript`

## v0.6.3

- Upgrade UNSRegistry@0.6.0 on Mainnet and Polygon
- Upgrade MintingManager@0.4.0 on Mainnet and Polygon
- Upgrade ProxyReader@0.3.0 on Goerli, Mumbai, Mainnet and Polygon

## v0.6.2

- Update `KLV` regular expression

## v0.6.1

- Upgrade UNSRegistry@0.6.0 on Goerli and Mumbai
- Upgrade MintingManager@0.4.0 on Goerli and Mumbai

## v0.6.0

- UNSRegistry@0.6.0 receives support for subdomains
- MintingManager@0.4.0 receives support for subdomains
- ProxyReader@0.3.0 receives support for subdomains

## v0.5.22

- Add DotCoinBurner smart contract to support batch returns of .coin domains

## v0.5.21

- Add `.klever` TLD

## v0.5.20

- Added ability to burn TLD tokens via MintingManager#burnTLDL1
- Added ability to move TLD tokens ownership to MintingManager via MintingManager#moveTLDOwnershipL2

## v0.5.19

- Update `HBAR` regular expression

## v0.5.18

- Add `0ZK` token to resolver list

## v0.5.17

- Add `BEAM` token to resolver list
- Upgrade Hardhat to v2.11.0 post-Merge test

## v0.5.16

- Upgrade UNSRegistry@0.5.1 on Mainnet and Polygon
- Upgrade MintingManager@0.3.4 on Mainnet and Polygon

## v0.5.15

- Add `FET` as a multi-chain token to resolver list

## v0.5.14

- Add `FAB` token to resolver list

## v0.5.13

- Add `FIRO` token to resolver list
- Mark `XZC` token as deprecated

## v0.5.12

- Upgrade UNSRegistry@0.5.1 on Goerli and Mumbai
- Upgrade MintingManager@0.3.4 on Goerli and Mumbai

## v0.5.11

- Added ability to mark tokens as upgraded via MintingManager#upgradeAll
- Fixed the case when domain transfer caused removing of reverse resolution for domain, which wasn't transfered
- Added script to fetch on-chain token list

## v0.5.10

- Add `MOBX` token to resolver list
- Update `@openzeppelin/contracts-upgradeable` to 4.7.3 (https://github.com/OpenZeppelin/openzeppelin-contracts/security/advisories/GHSA-4h98-2769-gh6h)

## v0.5.8

- Add `GALA` token to resolver list

## v0.5.7

- Upgrade UNSRegistry@0.5.0 on Mainnet and Polygon

## v0.5.6

- Add regexes to coins with `validationRegex` property set to `null` value in the resolver list

## v0.5.5

- Add `B2M` token to resolver list

## v0.5.4

- Add `DOG` token to resolver list

## v0.5.3

- Fix ganache initializations for versions 7.1.0 and higher

## v0.5.2

- Upgrade UNSRegistry@0.5.0 on Goerli and Mumbai

## v0.5.1

- Rename ERC1271SmartWalletMock to ERC1271SimpleWallet
- Add ERC1271SimpleWallet ABI

## v0.5.0

- Update `solc` to 0.8.4
- Update `@openzeppelin/contracts-upgradeable` to 4.7.1 (https://github.com/advisories/GHSA-4g63-c64m-25w9)
- UNSRegistry@0.5.0 increase version due to `ERC721` contract update with segnificant changes (eg. `ERC721: owner query for nonexistent token` error replaced by `ERC721: invalid token ID`, it might be important for clients)
- MintingManager@0.3.3 increase version due to `Initializable` contract update

## v0.4.10

- Add `OKC` token to resolver list

## v0.4.9

- Added configuring reverse resolution on minting automatically

## v0.4.8

- Added `YLD` token to resolver list

## v0.4.7

- Remove TwitterValidationOperator and related contracts

## v0.4.6

- Renamed 'MockCheckpointManager' to 'SimpleCheckpointManager'

## v0.4.5

- Added `NewHeaderBlock` event to `MockCheckpointManager`
- Improved `sandbox:rebuild` so that it now updates `uns-config.json`

## v0.4.4

- UNSRegistry@0.4.1 - receives support for smart contract wallet meta-transactions

## v0.4.3

- Add `.unstoppable` TLD

## v0.4.2

- Add `.zil` and `.polygon` TLDs

## v0.4.1

- Remove invalid ELA versions

## v0.4.0

- UNSRegistry@0.4.0 receives the Reverse Registry support
- ProxyReader@0.2.3 receives reverse records reading
- Remove ReverseResolver contract
- Upgrade Hardhat to v2.9.2
- Upgrade Sandbox to v0.6

### Migration notes

- Upgrade UNSRegistry without storage layout check (`unsafeSkipStorageCheck`)
- Deploy ProxyReader (current move to legacy)
- Deploy ResolverForwarder (current move to legacy)

## v0.2.3

- Upgrade Sandbox to v0.5
- Remove Rinkeby from config

## v0.2.2

- Update BTC regex to support BECH32 (P2WSH) address format
- Fix ZEC sapling regexp
- Add YEC regexp for Ycash support

## v0.2.1

- Upgrade Ganache to v7.0.0
- Upgrade Sandbox to v0.4

## v0.2.0

- ProxyReader@0.2.2 receives unbreakable resolve's data reading
- UNSRegistry@0.3.0 receives the ability to withdraw tokens from L2
- SafeMath is redundant for solidity v0.8 (ProxyReader and TwitterValidationOperator affected)
- Remove WhitelistedMinter from deployment of CNS
- Remove legacy meta-transactions from UNSRegistryForwarder
- Remove Relayer contract, release MintingManager@0.3.0
- Disable minting legacy free domains (`udtestdev-` legacy free domain prefix). New free domain prefix `uns-devtest-`
- UNSRegistry@0.3.0 receives L2 Polygon support
  - RootRigistry - abstract contract implements L1-side Polygon support
  - ChildRegistry - abstract contract implements L2-side Polygon support

### Migration notes

- MintingManager contract requires post-upgrade operation. MintingManager minter role should be removed from MintingManager.
- UNSRegistry contract requires post-upgrade operations:
  - CNSRegistry address should be added by calling function `setCNSRegistry`
  - RootChainManager address should be added by calling function `setRootChainManager`

## v0.1.0

NOTE: the version aggregates different project's iterations

- Contracts:
  - UNSRegistry
  - MintingManager
  - ProxyReader
  - Forwarders
  - ReverseResolver
- Supported networks:
  - mainnet:1
  - rinkeby:4
  - goerli:5
  - sandbox:1337
  - polygon:137
  - mumbai:80001
- [Sandbox](./sandbox/README.md)
- [UNS config](./uns-config.json)
- [Resolver keys](./resolver-keys.json)<|MERGE_RESOLUTION|>--- conflicted
+++ resolved
@@ -1,12 +1,12 @@
-## v0.9.23
-
-<<<<<<< HEAD
+## v0.9.4
+
 - Tld config removed from the Minting manager
 - Tld config introduced in the uns repo, constants.ts
 - Added a deployment task that mints all TLDs from the TLD config
-=======
+
+## v0.9.23
+
 - Add `FARMS` MATIC token to resolver list
->>>>>>> ab730a3e
 
 ## v0.9.22
 
